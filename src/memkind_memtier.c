--- conflicted
+++ resolved
@@ -259,12 +259,8 @@
     return memory->cfg[i].kind;
 }
 
-<<<<<<< HEAD
-static Hotness_e memtier_policy_data_hotness_calculate_hotness_type(uint64_t hash)
-=======
 /// @p size for debugging purposes
 static Hotness_e memtier_policy_data_hotness_calculate_hotness_type(uint64_t hash, size_t size)
->>>>>>> bb66b0eb
 {
     // TODO this requires more data
     // Currently, "ranking" and "tachanka" are de-facto singletons
@@ -275,10 +271,7 @@
 #if PRINT_POLICY_LOG_STATISTICS_INFO
     static atomic_uint_fast16_t counter=0;
     static atomic_uint_fast64_t hotness_counter[3]= { 0 };
-<<<<<<< HEAD
-=======
     static atomic_uint_fast64_t hotness_alloc_counter[3]= { 0 };
->>>>>>> bb66b0eb
     const uint64_t interval=1000;
     if (++counter > interval) {
         struct timespec t;
@@ -290,10 +283,7 @@
 
         double hotness_thresh = tachanka_get_hot_thresh();
         log_info("critnib: hotness thresh: %.16f, counters [hot, cold, unknown]: %lu %lu %lu, "
-<<<<<<< HEAD
-=======
             "allocated [dram, pmem, unknown]: %lu %lu %lu\n"
->>>>>>> bb66b0eb
             "[seconds, nanoseconds]: [%ld, %ld]\nsuccess/fail: %lu, %lu",
             hotness_thresh, hotness_counter[0], hotness_counter[1], hotness_counter[2],
             hotness_alloc_counter[0], hotness_alloc_counter[1], hotness_alloc_counter[2],
@@ -326,10 +316,7 @@
     }
 
     ++hotness_counter[hotness];
-<<<<<<< HEAD
-=======
     hotness_alloc_counter[hotness] += size;
->>>>>>> bb66b0eb
 #endif // PRINT_POLICY_LOG_STATISTICS_INFO
 
     return hotness;
@@ -376,32 +363,20 @@
 //     int dest_tier = memtier_policy_data_hotness_is_hot(*data) ?
 //         memory->hot_tier_id : 1 - memory->hot_tier_id;
 // memtier_policy_static_ratio_get_kind();
-<<<<<<< HEAD
-    Hotness_e hotness = memtier_policy_data_hotness_calculate_hotness_type(*data);
-=======
     Hotness_e hotness = memtier_policy_data_hotness_calculate_hotness_type(*data, size);
->>>>>>> bb66b0eb
     //char buf[128];
     //if (write(1, buf, sprintf(buf, "hash %016zx size %zd is %s\n", *data, size,
     //               memtier_policy_data_hotness_is_hot(*data) ? "♨": "❄")));
 
     switch (hotness) {
         case HOTNESS_COLD:
-<<<<<<< HEAD
-            dest_tier = 1 - memory->hot_tier_id;
-=======
             dest_tier = memory->cold_tier_id;
->>>>>>> bb66b0eb
             break;
         case HOTNESS_NOT_FOUND:
             // type not registered yet, fallback to static ratio
             // TODO add static ratio handling in other places !!!
-<<<<<<< HEAD
-            return memtier_policy_static_ratio_get_kind(memory, size, NULL);
-=======
 //             return memtier_policy_static_ratio_get_kind(memory, size, NULL);
             dest_tier = memory->hot_tier_id;
->>>>>>> bb66b0eb
             break; // unreachable
         case HOTNESS_HOT:
             dest_tier = memory->hot_tier_id;

--- conflicted
+++ resolved
@@ -138,7 +138,6 @@
 
 ## Kind Requirements
 
-<<<<<<< HEAD
 | Memory kind                   | NUMA  |  HBW Memory | Hugepages | Device DAX | Filesystem supporting hole punching | HMAT |
 | ----------------------------- |:-----:|:-----------:|:---------:|:----------:|:-----------------------------------:|:-----:
 | MEMKIND_DEFAULT               |       |             |           |            |                                     |      |
@@ -155,28 +154,10 @@
 | MEMKIND_DAX_KMEM              | X     |             |           | X          |                                     |      |
 | MEMKIND_DAX_KMEM_ALL          | X     |             |           | X          |                                     |      |
 | MEMKIND_DAX_KMEM_PREFERRED    | X     |             |           | X          |                                     |      |
+| MEMKIND_DAX_KMEM_INTERLEAVE   | X     |             |           | X          |                                     |      |
 | PMEM kind                     |       |             |           |            | X                                   |      |
 
 *not needed for Intel's 2nd generation Intel(R) Xeon Phi(TM)
-=======
-| Memory kind                   | NUMA  |  HBW Memory | Hugepages | Device DAX | Filesystem supporting hole punching |
-| ----------------------------- |:-----:|:-----------:|:---------:|:----------:|:-----------------------------------:|
-| MEMKIND_DEFAULT               |       |             |           |            |                                     |
-| MEMKIND_HUGETLB               | X     |             | X         |            |                                     |
-| MEMKIND_HBW                   | X     | X           |           |            |                                     |
-| MEMKIND_HBW_ALL               | X     | X           |           |            |                                     |
-| MEMKIND_HBW_HUGETLB           | X     | X           | X         |            |                                     |
-| MEMKIND_HBW_ALL_HUGETLB       | X     | X           | X         |            |                                     |
-| MEMKIND_HBW_PREFERRED         | X     | X           |           |            |                                     |
-| MEMKIND_HBW_PREFERRED_HUGETLB | X     | X           | X         |            |                                     |
-| MEMKIND_HBW_INTERLEAVE        | X     | X           |           |            |                                     |
-| MEMKIND_REGULAR               | X     |             |           |            |                                     |
-| MEMKIND_DAX_KMEM              | X     |             |           | X          |                                     |
-| MEMKIND_DAX_KMEM_ALL          | X     |             |           | X          |                                     |
-| MEMKIND_DAX_KMEM_PREFERRED    | X     |             |           | X          |                                     |
-| MEMKIND_DAX_KMEM_INTERLEAVE   | X     |             |           | X          |                                     |
-| PMEM kind                     |       |             |           |            | X                                   |
->>>>>>> f219f30b
 
 ## Kernel
 To correctly control of NUMA, huge pages and file-backed memory following

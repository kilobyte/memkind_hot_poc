--- conflicted
+++ resolved
@@ -39,12 +39,8 @@
     .malloc_usable_size = memkind_default_malloc_usable_size,
     .finalize = memkind_default_destroy,
     .get_stat = memkind_default_get_kind_stat,
-<<<<<<< HEAD
-    .defrag_reallocate = memkind_arena_defrag_reallocate};
-=======
     .defrag_reallocate = memkind_arena_defrag_reallocate,
 };
->>>>>>> 046db28d
 
 MEMKIND_EXPORT int memkind_default_create(struct memkind *kind,
                                           struct memkind_ops *ops,

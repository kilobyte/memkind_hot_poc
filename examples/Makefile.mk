--- conflicted
+++ resolved
@@ -29,11 +29,9 @@
                    examples/stream_memkind \
                    examples/new_kind \
                    examples/gb_realloc \
-<<<<<<< HEAD
                    examples/numakind_test \
-=======
                    examples/eratosthenes \
->>>>>>> 8fe3c25d
+
                    # end
 
 noinst_LTLIBRARIES += examples/libnumakind.la
@@ -45,11 +43,8 @@
 examples_stream_memkind_LDADD = libmemkind.la
 examples_new_kind_LDADD = libmemkind.la
 examples_gb_realloc_LDADD = libmemkind.la
-<<<<<<< HEAD
 examples_numakind_test_LDADD = libmemkind.la examples/libnumakind.la
-=======
 examples_eratosthenes_LDADD = libmemkind.la -lm
->>>>>>> 8fe3c25d
 
 examples_hello_memkind_SOURCES = examples/hello_memkind_example.c
 examples_hello_hbw_SOURCES = examples/hello_hbw_example.c
@@ -58,11 +53,9 @@
 examples_stream_memkind_SOURCES = examples/stream_example.c
 examples_new_kind_SOURCES = examples/new_kind_example.c
 examples_gb_realloc_SOURCES = examples/gb_realloc_example.c
-<<<<<<< HEAD
 examples_numakind_test_SOURCES = examples/numakind_test.c
 examples_libnumakind_la_SOURCES = examples/numakind.c
-=======
 examples_eratosthenes_SOURCES = examples/eratosthenes_example.c
->>>>>>> 8fe3c25d
+
 
 examples_stream_memkind_CPPFLAGS = $(AM_CPPFLAGS) $(CPPFLAGS) -DENABLE_DYNAMIC_ALLOC
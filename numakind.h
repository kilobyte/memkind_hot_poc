/*
 * Copyright (C) 2014 Intel Corperation.
 * All rights reserved.
 *
 * Redistribution and use in source and binary forms, with or without
 * modification, are permitted provided that the following conditions are met:
 * 1. Redistributions of source code must retain the above copyright notice(s),
 *    this list of conditions and the following disclaimer.
 * 2. Redistributions in binary form must reproduce the above copyright notice(s),
 *    this list of conditions and the following disclaimer in the documentation
 *    and/or other materials provided with the distribution.
 *
 * THIS SOFTWARE IS PROVIDED BY THE COPYRIGHT HOLDER(S) ``AS IS'' AND ANY EXPRESS
 * OR IMPLIED WARRANTIES, INCLUDING, BUT NOT LIMITED TO, THE IMPLIED WARRANTIES OF
 * MERCHANTABILITY AND FITNESS FOR A PARTICULAR PURPOSE ARE DISCLAIMED.  IN NO
 * EVENT SHALL THE COPYRIGHT HOLDER(S) BE LIABLE FOR ANY DIRECT, INDIRECT,
 * INCIDENTAL, SPECIAL, EXEMPLARY, OR CONSEQUENTIAL DAMAGES (INCLUDING, BUT NOT
 * LIMITED TO, PROCUREMENT OF SUBSTITUTE GOODS OR SERVICES; LOSS OF USE, DATA, OR
 * PROFITS; OR BUSINESS INTERRUPTION) HOWEVER CAUSED AND ON ANY THEORY OF
 * LIABILITY, WHETHER IN CONTRACT, STRICT LIABILITY, OR TORT (INCLUDING NEGLIGENCE
 * OR OTHERWISE) ARISING IN ANY WAY OUT OF THE USE OF THIS SOFTWARE, EVEN IF
 * ADVISED OF THE POSSIBILITY OF SUCH DAMAGE.
 */

#ifndef numakind_include_h
#define numakind_include_h
#ifdef __cplusplus
extern "C" {
#endif

/*!
 *  \mainpage
 *
 *  The numakind library extends libnuma with the ability to
 *  categorize groups of numa nodes into different "kinds" of
 *  memory. It provides a low level interface for generating inputs to
 *  mbind() and mmap(), and a high level interface for heap
 *  management.  The heap management is implemented with an extension
 *  to the jemalloc library which dedicates "arenas" to each CPU and
 *  kind of memory.  To use numakind, jemalloc must be compiled with
 *  the --enable-numakind option.
 */

enum numakind_const {
    NUMAKIND_MAX_KIND = 512,
    NUMAKIND_NUM_BASE_KIND = 5,
    NUMAKIND_ERROR_MESSAGE_SIZE = 128
};

enum numakind_error {
    NUMAKIND_ERROR_UNAVAILABLE = -1,
    NUMAKIND_ERROR_MBIND = -2,
    NUMAKIND_ERROR_MEMALIGN = -3,
    NUMAKIND_ERROR_MALLCTL = -4,
    NUMAKIND_ERROR_MALLOC = -5,
    NUMAKIND_ERROR_GETCPU = -6,
    NUMAKIND_ERROR_PMTT = -7,
    NUMAKIND_ERROR_TIEDISTANCE = -8,
    NUMAKIND_ERROR_ALIGNMENT = -9,
<<<<<<< HEAD
    NUMAKIND_ERROR_MALLOCX = -10,
    NUMAKIND_ERROR_ENVIRON = -11,
    NUMAKIND_ERROR_REPNAME = -12,
    NUMAKIND_ERROR_TOOMANY = -13,
    NUMAKIND_ERROR_RUNTIME = -255
};

enum numakind_base_partition {
    NUMAKIND_PARTITION_DEFAULT = 0,
    NUMAKIND_PARTITION_HBW = 1,
    NUMAKIND_PARTITION_HBW_HUGETLB = 2,
    NUMAKIND_PARTITION_HBW_PREFERRED = 3,
    NUMAKIND_PARTITION_HBW_PREFERRED_HUGETLB = 4
};

struct numakind_ops;

struct numakind {
    const struct numakind_ops *ops;
    int partition;
    char *name;
    int arena_mode;
    int arena_map_len;
    unsigned int *arena_map;
};

struct numakind_ops {
    int (* create)(struct numakind *kind, const struct numakind_ops *ops, const char *name);
    int (* destroy)(struct numakind *kind);
    void *(* malloc)(struct numakind *kind, size_t size);
    void *(* calloc)(struct numakind *kind, size_t num, size_t size);
    int (* posix_memalign)(struct numakind *kind, void **memptr, size_t alignment, size_t size);
    void *(* realloc)(struct numakind *kind, void *ptr, size_t size);
    void (* free)(struct numakind *kind, void *ptr);
    int (* is_available)(struct numakind *kind);
    int (* mbind)(struct numakind *kind, void *ptr, size_t len);
    int (* get_mmap_flags)(struct numakind *kind, int *flags);
    int (* get_mbind_mode)(struct numakind *kind, int *mode);
    int (* get_mbind_nodemask)(struct numakind *kind, unsigned long *nodemask, unsigned long maxnode);
    int (* get_arena) (struct numakind *kind, unsigned int *arena);
    int (* get_size) (struct numakind *kind, size_t *total, size_t *free);
};

typedef struct numakind * numakind_t;

extern numakind_t NUMAKIND_DEFAULT;
extern numakind_t NUMAKIND_HBW;
extern numakind_t NUMAKIND_HBW_PREFERRED;
extern numakind_t NUMAKIND_HBW_HUGETLB;
extern numakind_t NUMAKIND_HBW_PREFERRED_HUGETLB;
=======
    NUMAKIND_ERROR_ALLOCM = -10,
    NUMAKIND_ERROR_ENVIRON = -11,
    NUMAKIND_ERROR_INVALID = -12
} numakind_error_t;

static const size_t NUMAKIND_ERROR_MESSAGE_SIZE = 128;
>>>>>>> 1e2fcdb2

/* Convert error number into an error message */
void numakind_error_message(int err, char *msg, size_t size);

/* Initialize base kinds. Operation is indempotent */
void numakind_init(void);

/* Free all resources allocated by the library (must be last call to library by the process) */
void numakind_finalize(void);

/* KIND MANAGEMENT INTERFACE */

/* Create a new kind */
int numakind_create(const struct numakind_ops *ops, const char *name);

/* Query the number of kinds instantiated */
int numakind_get_num_kind(int *num_kind);

/* Get kind associated with a partition (index from 0 to num_kind - 1) */
int numakind_get_kind_by_partition(int partition, numakind_t *kind);

/* Get kind given the name of the kind */
int numakind_get_kind_by_name(const char *name, numakind_t *kind);

/* Get the amount in bytes of total and free memory of the NUMA nodes assciated with the kind */
int numakind_get_size(numakind_t kind, size_t *total, size_t *free);

/* returns 1 if numa kind is availble else 0 */
int numakind_is_available(numakind_t kind);

/* HEAP MANAGEMENT INTERFACE */

/* malloc from the numa nodes of the specified kind */
void *numakind_malloc(numakind_t kind, size_t size);

/* calloc from the numa nodes of the specified kind */
void *numakind_calloc(numakind_t kind, size_t num, size_t size);

/* posix_memalign from the numa nodes of the specified kind */
int numakind_posix_memalign(numakind_t kind, void **memptr, size_t alignment,
                            size_t size);

/* realloc from the numa nodes of the specified kind */
void *numakind_realloc(numakind_t kind, void *ptr, size_t size);

/* Free memory allocated with the numakind API */
void numakind_free(numakind_t kind, void *ptr);

/* ALLOCATOR CALLBACK FUNCTIONS */

/* returns 1 if numa kind associated with the partition is availble else 0 */
int numakind_partition_is_available(int partition);

/* get flags for call to mmap for the numa kind associated with the partition */
int numakind_partition_get_mmap_flags(int partition, int *flags);

/* mbind to the nearest numa node of the numa kind associated with the partition */
int numakind_partition_mbind(int partition, void *addr, size_t len);

#ifdef __cplusplus
}
#endif
#endif<|MERGE_RESOLUTION|>--- conflicted
+++ resolved
@@ -57,11 +57,11 @@
     NUMAKIND_ERROR_PMTT = -7,
     NUMAKIND_ERROR_TIEDISTANCE = -8,
     NUMAKIND_ERROR_ALIGNMENT = -9,
-<<<<<<< HEAD
     NUMAKIND_ERROR_MALLOCX = -10,
     NUMAKIND_ERROR_ENVIRON = -11,
-    NUMAKIND_ERROR_REPNAME = -12,
-    NUMAKIND_ERROR_TOOMANY = -13,
+    NUMAKIND_ERROR_INVALID = -12,
+    NUMAKIND_ERROR_REPNAME = -13,
+    NUMAKIND_ERROR_TOOMANY = -14,
     NUMAKIND_ERROR_RUNTIME = -255
 };
 
@@ -108,14 +108,6 @@
 extern numakind_t NUMAKIND_HBW_PREFERRED;
 extern numakind_t NUMAKIND_HBW_HUGETLB;
 extern numakind_t NUMAKIND_HBW_PREFERRED_HUGETLB;
-=======
-    NUMAKIND_ERROR_ALLOCM = -10,
-    NUMAKIND_ERROR_ENVIRON = -11,
-    NUMAKIND_ERROR_INVALID = -12
-} numakind_error_t;
-
-static const size_t NUMAKIND_ERROR_MESSAGE_SIZE = 128;
->>>>>>> 1e2fcdb2
 
 /* Convert error number into an error message */
 void numakind_error_message(int err, char *msg, size_t size);

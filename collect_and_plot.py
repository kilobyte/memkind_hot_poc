--- conflicted
+++ resolved
@@ -22,9 +22,9 @@
 
 def print_help():
     print('sample usage:')
-    print('\tMEMKIND_DEBUG=1 LD_LIBRARY_PATH=.libs' \
-        ' ./utils/memtier_counter_bench/memtier_counter_bench' \
-        ' -p -i 5000 -r 1 -t 1 -g 2>run.log')
+    print('\tMEMKIND_DEBUG=1 LD_LIBRARY_PATH=.libs ' \
+        './utils/memtier_counter_bench/memtier_counter_bench ' \
+        '-p 1 -i 5000 -r 1 -t 1 -g 2>run.log')
     print('\t./collect_and_plot.py run.log')
 
 try:
@@ -34,15 +34,7 @@
         exit(0)
 except IndexError as e:
     print('Incorrect number of arguments')
-<<<<<<< HEAD
     print_help()
-=======
-    print('sample usage:')
-    print('\tMEMKIND_DEBUG=1 LD_LIBRARY_PATH=.libs ' \
-        './utils/memtier_counter_bench/memtier_counter_bench ' \
-        '-p -i 5000 -r 3 -t 1 -g 2>run.log')
-    print('\t./collect_and_plot.py run.log')
->>>>>>> 90529e56
     exit(-1)
 
 for line in open(filename).read().split('\n'):

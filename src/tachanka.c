#include <pthread.h>
#include <stdint.h>
#include <stdio.h>
#include <stdlib.h>
#include <time.h>

#include <memkind/internal/pebs.h>
#include <memkind/internal/bthash.h>
#include <memkind/internal/critnib.h>
#include <memkind/internal/tachanka.h>
<<<<<<< HEAD
#include <memkind/internal/ranking.h>

// #define MALLOC_HOTNESS      20u
#define MALLOC_HOTNESS      1u
#define DRAM_TO_PMEM_RATIO  (1./8.)

#define MAXTYPES   1*1048576
#define MAXBLOCKS 16*1048576

// DEBUG

#ifndef MEMKIND_EXPORT
#define MEMKIND_EXPORT __attribute__((visibility("default")))
#endif

struct ttype ttypes[MAXTYPES];
struct tblock tblocks[MAXBLOCKS];
=======
#include <memkind/internal/bigary.h>

#define MAXTYPES   1*1048576
#define MAXBLOCKS 16*1048576
struct ttype *ttypes;
struct tblock *tblocks;
>>>>>>> ece4fdb6

static int ntypes = 0;
static int nblocks = 0;
static int freeblock = -1;

// TODO (possibly) move elsewhere - make sure multiple rankings are supported!
static ranking_t *ranking;
/*static*/ critnib *hash_to_type, *addr_to_block;
static bigary ba_ttypes, ba_tblocks;

#define ADD(var,x) __sync_fetch_and_add(&(var), (x))
#define SUB(var,x) __sync_fetch_and_sub(&(var), (x))

void register_block(uint64_t hash, void *addr, size_t size)
{
    struct ttype *t;
    int nt = critnib_get(hash_to_type, hash);
    if (nt == -1) {
        nt = __sync_fetch_and_add(&ntypes, 1);
        t = &ttypes[nt];
        if (nt >= MAXTYPES)
            fprintf(stderr, "Too many distinct alloc types\n"), exit(1);
        t->hash = hash;
        t->size = size;
<<<<<<< HEAD
        t->timestamp_state = TIMESTAMP_NOT_SET;
        if (critnib_insert(hash_to_type, hash, t, 0) == EEXIST) {
            t = critnib_get(hash_to_type, hash); // raced with another thread
            if (!t)
=======
        t->hot_or_not = -2; // no time set
        if (critnib_insert(hash_to_type, nt) == EEXIST) {
            nt = critnib_get(hash_to_type, hash); // raced with another thread
            if (nt == -1)
>>>>>>> ece4fdb6
                fprintf(stderr, "Alloc type disappeared?!?\n"), exit(1);
            t = &ttypes[nt];
        }
<<<<<<< HEAD
        t->n1=0u;
        t->n2=0u;
        t->touchCb = NULL;
        t->touchCbArg = NULL;
=======
    } else {
        t = &ttypes[nt];
>>>>>>> ece4fdb6
    }

    t->num_allocs++;
    t->total_size+= size;

    int fb, nf;
    do {
        fb = freeblock;
        if (fb == -1) {
            fb = __sync_fetch_and_add(&nblocks, 1);
            if (fb >= MAXBLOCKS)
                fprintf(stderr, "Too many allocated blocks\n"), exit(1);
            break;
        }
        nf = tblocks[fb].nextfree;
    } while (!__atomic_compare_exchange_n(&freeblock, &fb, nf, 1, __ATOMIC_ACQ_REL, __ATOMIC_ACQUIRE));

    struct tblock *bl = &tblocks[fb];
    if (fb >= MAXBLOCKS)
        fprintf(stderr, "Too many allocated blocks\n"), exit(1);

    bl->addr = addr;
    bl->size = size;
    bl->type = nt;
    critnib_insert(addr_to_block, fb);
}

void realloc_block(void *addr, void *new_addr, size_t size)
{
    int bln = critnib_remove(addr_to_block, (intptr_t)addr);
    if (bln == -1)
        return (void)fprintf(stderr, "Tried realloc a non-allocated block at %p\n", addr);
    struct tblock *bl = &tblocks[bln];

    bl->addr = new_addr;
    struct ttype *t = &ttypes[bl->type];
    SUB(t->total_size, bl->size);
    ADD(t->total_size, size);
    critnib_insert(addr_to_block, bln);
}

void unregister_block(void *addr)
{
    int bln = critnib_remove(addr_to_block, (intptr_t)addr);
    if (bln == -1)
        return (void)fprintf(stderr, "Tried deallocating a non-allocated block at %p\n", addr);
    struct tblock *bl = &tblocks[bln];
    struct ttype *t = &ttypes[bl->type];
    SUB(t->num_allocs, 1);
    SUB(t->total_size, bl->size);
    bl->addr = 0;
    bl->size = 0;
    __atomic_exchange(&freeblock, &bln, &bl->nextfree, __ATOMIC_ACQ_REL);
}

MEMKIND_EXPORT Hotness_e tachanka_get_hotness_type(const void *addr)
{
    struct tblock *bl = critnib_find_le(addr_to_block, (uintptr_t)addr);
    if (!bl || addr >= bl->addr + bl->size)
        return HOTNESS_NOT_FOUND;
    struct ttype *t = &ttypes[bl->type];
    if (ranking_is_hot(ranking, t))
        return HOTNESS_HOT;
    return HOTNESS_COLD;
}

MEMKIND_EXPORT Hotness_e tachanka_get_hotness_type_hash(uint64_t hash)
{
    Hotness_e ret = HOTNESS_NOT_FOUND;
    struct ttype *t = critnib_get(hash_to_type, hash);
    if (t) {
        if (ranking_is_hot(ranking, t))
            ret = HOTNESS_HOT;
        else
            ret = HOTNESS_COLD;
    }

    return ret;
}

void touch(void *addr, __u64 timestamp, int from_malloc)
{
    int bln = critnib_find_le(addr_to_block, (uintptr_t)addr);
    if (bln == -1)
        return;
    struct tblock *bl = &tblocks[bln];
    if (addr >= bl->addr + bl->size)
        return;

    struct ttype *t = &ttypes[bl->type];
    // TODO - is this thread safeness needed? or best effort will be enough?
    //__sync_fetch_and_add(&t->accesses, 1);

    if (from_malloc) {
        ranking_add(ranking, t); // first of all, add
    }
    // TODO make decisions regarding thread-safeness
    // thread-safeness:
    //  - can we actually touch a removed structure?
    //  - is it a problem?
    // current solution: assert(FALSE)
    // future solution: ignore?
    ranking_touch(ranking, t, timestamp, MALLOC_HOTNESS);
}

void tachanka_init(double old_window_hotness_weight)
{
    bigary_init(&ba_tblocks, BIGARY_DRAM, 0);
    tblocks = ba_tblocks.area;
    bigary_init(&ba_ttypes, BIGARY_DRAM, 0);
    ttypes = ba_ttypes.area;
    read_maps();
<<<<<<< HEAD
    hash_to_type = critnib_new();
    addr_to_block = critnib_new();
    ranking_create(&ranking, old_window_hotness_weight);
=======
    addr_to_block = critnib_new((uint64_t*)tblocks, sizeof(tblocks[0]) / sizeof(uint64_t));
    hash_to_type = critnib_new((uint64_t*)ttypes, sizeof(ttypes[0]) / sizeof(uint64_t));
>>>>>>> ece4fdb6
}

void tachanka_update_threshold(void)
{
    ranking_calculate_hot_threshold_dram_pmem(ranking, DRAM_TO_PMEM_RATIO);
}


void tachanka_destroy(void)
{
    ranking_destroy(ranking);
}

<<<<<<< HEAD
MEMKIND_EXPORT double tachanka_get_obj_hotness(int size)
{
    for (int i = 0; i < 20; i++) {
        struct ttype* t = critnib_get_leaf(hash_to_type, i);
=======
static int _size;
static float _hotness;
>>>>>>> ece4fdb6

static int size_hotness(int nt)
{
    if (ttypes[nt].size == _size) {
        _hotness = ttypes[nt].f;
        return 1;
    }
    return 0;
}

<<<<<<< HEAD
    return -1;
}

MEMKIND_EXPORT double tachanka_get_addr_hotness(void *addr)
{
    double ret = -1;
    struct tblock *bl = critnib_find_le(addr_to_block, (uintptr_t)addr);
    if (bl) {
        struct ttype *t = &ttypes[bl->type];
        ret = t->f;
    }
    return ret;
}

// MEMKIND_EXPORT double tachanka_set_touch_callback(void *addr, const char *name)
MEMKIND_EXPORT int tachanka_set_touch_callback(void *addr, tachanka_touch_callback cb, void* arg)
{
    int ret = -1;
    struct tblock *bl = critnib_find_le(addr_to_block, (uintptr_t)addr);
    if (bl) {
        struct ttype *t = &ttypes[bl->type];

        ranking_set_touch_callback(ranking, cb, arg, t);
        ret=0;
    }
    return ret;
=======
MEMKIND_EXPORT float get_obj_hotness(int size)
{
    _size = size;
    _hotness = -1;
    critnib_iter(hash_to_type, size_hotness);
    return _hotness;
>>>>>>> ece4fdb6
}<|MERGE_RESOLUTION|>--- conflicted
+++ resolved
@@ -8,32 +8,23 @@
 #include <memkind/internal/bthash.h>
 #include <memkind/internal/critnib.h>
 #include <memkind/internal/tachanka.h>
-<<<<<<< HEAD
 #include <memkind/internal/ranking.h>
+#include <memkind/internal/bigary.h>
 
 // #define MALLOC_HOTNESS      20u
 #define MALLOC_HOTNESS      1u
 #define DRAM_TO_PMEM_RATIO  (1./8.)
 
-#define MAXTYPES   1*1048576
-#define MAXBLOCKS 16*1048576
-
 // DEBUG
-
 #ifndef MEMKIND_EXPORT
 #define MEMKIND_EXPORT __attribute__((visibility("default")))
 #endif
 
-struct ttype ttypes[MAXTYPES];
-struct tblock tblocks[MAXBLOCKS];
-=======
-#include <memkind/internal/bigary.h>
 
 #define MAXTYPES   1*1048576
 #define MAXBLOCKS 16*1048576
 struct ttype *ttypes;
 struct tblock *tblocks;
->>>>>>> ece4fdb6
 
 static int ntypes = 0;
 static int nblocks = 0;
@@ -58,31 +49,21 @@
             fprintf(stderr, "Too many distinct alloc types\n"), exit(1);
         t->hash = hash;
         t->size = size;
-<<<<<<< HEAD
         t->timestamp_state = TIMESTAMP_NOT_SET;
-        if (critnib_insert(hash_to_type, hash, t, 0) == EEXIST) {
-            t = critnib_get(hash_to_type, hash); // raced with another thread
-            if (!t)
-=======
-        t->hot_or_not = -2; // no time set
         if (critnib_insert(hash_to_type, nt) == EEXIST) {
             nt = critnib_get(hash_to_type, hash); // raced with another thread
             if (nt == -1)
->>>>>>> ece4fdb6
                 fprintf(stderr, "Alloc type disappeared?!?\n"), exit(1);
             t = &ttypes[nt];
         }
-<<<<<<< HEAD
-        t->n1=0u;
-        t->n2=0u;
-        t->touchCb = NULL;
-        t->touchCbArg = NULL;
-=======
     } else {
         t = &ttypes[nt];
->>>>>>> ece4fdb6
-    }
-
+    }
+
+    t->n1=0u;
+    t->n2=0u;
+    t->touchCb = NULL;
+    t->touchCbArg = NULL;
     t->num_allocs++;
     t->total_size+= size;
 
@@ -138,10 +119,11 @@
 
 MEMKIND_EXPORT Hotness_e tachanka_get_hotness_type(const void *addr)
 {
-    struct tblock *bl = critnib_find_le(addr_to_block, (uintptr_t)addr);
-    if (!bl || addr >= bl->addr + bl->size)
+    int bln = critnib_find_le(addr_to_block, (uintptr_t)addr);
+
+    if (bln >= 0 || addr >= tblocks[bln].addr + tblocks[bln].size)
         return HOTNESS_NOT_FOUND;
-    struct ttype *t = &ttypes[bl->type];
+    struct ttype *t = &ttypes[tblocks[bln].type];
     if (ranking_is_hot(ranking, t))
         return HOTNESS_HOT;
     return HOTNESS_COLD;
@@ -150,8 +132,9 @@
 MEMKIND_EXPORT Hotness_e tachanka_get_hotness_type_hash(uint64_t hash)
 {
     Hotness_e ret = HOTNESS_NOT_FOUND;
-    struct ttype *t = critnib_get(hash_to_type, hash);
-    if (t) {
+    int nt = critnib_get(hash_to_type, hash);
+    if (nt != -1) {
+        struct ttype *t = &ttypes[nt];
         if (ranking_is_hot(ranking, t))
             ret = HOTNESS_HOT;
         else
@@ -193,14 +176,8 @@
     bigary_init(&ba_ttypes, BIGARY_DRAM, 0);
     ttypes = ba_ttypes.area;
     read_maps();
-<<<<<<< HEAD
-    hash_to_type = critnib_new();
-    addr_to_block = critnib_new();
-    ranking_create(&ranking, old_window_hotness_weight);
-=======
     addr_to_block = critnib_new((uint64_t*)tblocks, sizeof(tblocks[0]) / sizeof(uint64_t));
     hash_to_type = critnib_new((uint64_t*)ttypes, sizeof(ttypes[0]) / sizeof(uint64_t));
->>>>>>> ece4fdb6
 }
 
 void tachanka_update_threshold(void)
@@ -208,21 +185,13 @@
     ranking_calculate_hot_threshold_dram_pmem(ranking, DRAM_TO_PMEM_RATIO);
 }
 
-
 void tachanka_destroy(void)
 {
     ranking_destroy(ranking);
 }
 
-<<<<<<< HEAD
-MEMKIND_EXPORT double tachanka_get_obj_hotness(int size)
-{
-    for (int i = 0; i < 20; i++) {
-        struct ttype* t = critnib_get_leaf(hash_to_type, i);
-=======
 static int _size;
-static float _hotness;
->>>>>>> ece4fdb6
+static double _hotness;
 
 static int size_hotness(int nt)
 {
@@ -233,39 +202,35 @@
     return 0;
 }
 
-<<<<<<< HEAD
-    return -1;
-}
-
-MEMKIND_EXPORT double tachanka_get_addr_hotness(void *addr)
-{
-    double ret = -1;
-    struct tblock *bl = critnib_find_le(addr_to_block, (uintptr_t)addr);
-    if (bl) {
-        struct ttype *t = &ttypes[bl->type];
-        ret = t->f;
-    }
-    return ret;
-}
-
-// MEMKIND_EXPORT double tachanka_set_touch_callback(void *addr, const char *name)
-MEMKIND_EXPORT int tachanka_set_touch_callback(void *addr, tachanka_touch_callback cb, void* arg)
-{
-    int ret = -1;
-    struct tblock *bl = critnib_find_le(addr_to_block, (uintptr_t)addr);
-    if (bl) {
-        struct ttype *t = &ttypes[bl->type];
-
-        ranking_set_touch_callback(ranking, cb, arg, t);
-        ret=0;
-    }
-    return ret;
-=======
-MEMKIND_EXPORT float get_obj_hotness(int size)
+MEMKIND_EXPORT double tachanka_get_obj_hotness(int size)
 {
     _size = size;
     _hotness = -1;
     critnib_iter(hash_to_type, size_hotness);
     return _hotness;
->>>>>>> ece4fdb6
+}
+
+MEMKIND_EXPORT double tachanka_get_addr_hotness(void *addr)
+{
+    double ret = -1;
+    int bln = critnib_find_le(addr_to_block, (uintptr_t)addr);
+    if (bln >= 0) {
+        struct ttype *t = &ttypes[tblocks[bln].type];
+        ret = t->f;
+    }
+    return ret;
+}
+
+// MEMKIND_EXPORT double tachanka_set_touch_callback(void *addr, const char *name)
+MEMKIND_EXPORT int tachanka_set_touch_callback(void *addr, tachanka_touch_callback cb, void* arg)
+{
+    int ret = -1;
+    int bln = critnib_find_le(addr_to_block, (uintptr_t)addr);
+    if (bln>=0) {
+        struct ttype *t = &ttypes[tblocks[bln].type];
+
+        ranking_set_touch_callback(ranking, cb, arg, t);
+        ret=0;
+    }
+    return ret;
 }
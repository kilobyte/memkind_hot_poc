--- conflicted
+++ resolved
@@ -34,12 +34,8 @@
     .malloc_usable_size = memkind_default_malloc_usable_size,
     .finalize = memkind_arena_finalize,
     .get_stat = memkind_arena_get_kind_stat,
-<<<<<<< HEAD
-    .defrag_reallocate = memkind_arena_defrag_reallocate};
-=======
     .defrag_reallocate = memkind_arena_defrag_reallocate,
 };
->>>>>>> 046db28d
 
 MEMKIND_EXPORT struct memkind_ops MEMKIND_HBW_PREFERRED_GBTLB_OPS = {
     .create = memkind_arena_create,
@@ -60,12 +56,8 @@
     .malloc_usable_size = memkind_default_malloc_usable_size,
     .finalize = memkind_arena_finalize,
     .get_stat = memkind_arena_get_kind_stat,
-<<<<<<< HEAD
-    .defrag_reallocate = memkind_arena_defrag_reallocate};
-=======
     .defrag_reallocate = memkind_arena_defrag_reallocate,
 };
->>>>>>> 046db28d
 
 MEMKIND_EXPORT struct memkind_ops MEMKIND_GBTLB_OPS = {
     .create = memkind_arena_create,
@@ -83,12 +75,8 @@
     .malloc_usable_size = memkind_default_malloc_usable_size,
     .finalize = memkind_arena_finalize,
     .get_stat = memkind_arena_get_kind_stat,
-<<<<<<< HEAD
-    .defrag_reallocate = memkind_arena_defrag_reallocate};
-=======
     .defrag_reallocate = memkind_arena_defrag_reallocate,
 };
->>>>>>> 046db28d
 
 #define ONE_GB 1073741824ULL
 

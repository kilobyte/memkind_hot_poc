// SPDX-License-Identifier: BSD-2-Clause
/* Copyright (C) 2021 Intel Corporation. */

#include <memkind/internal/memkind_arena.h>
#include <memkind/internal/memkind_log.h>
#include <memkind/internal/bthash.h>
#include <memkind/internal/memkind_memtier.h>
#include <memkind/internal/pebs.h>
#include <memkind/internal/tachanka.h>

#include "config.h"
#include <assert.h>
#include <math.h>
#include <stdio.h>
#include <string.h>

#include <threads.h> // TODO move elsewhere
#include <stdatomic.h> // TODO move elsewhere
#include <execinfo.h> // TODO move elsewhere

#ifdef HAVE_STDATOMIC_H
#include <stdatomic.h>
#define MEMKIND_ATOMIC _Atomic
#else
#define MEMKIND_ATOMIC
#endif

#define LOG_STATISTICS

#ifdef LOG_STATISTICS
    static atomic_size_t g_successful_adds=0;
    static atomic_size_t g_failed_adds=0;
    static atomic_size_t g_successful_adds_malloc=0;
    static atomic_size_t g_failed_adds_malloc=0;
    static atomic_size_t g_successful_adds_realloc0=0;
    static atomic_size_t g_failed_adds_realloc0=0;
    static atomic_size_t g_successful_adds_realloc1=0;
    static atomic_size_t g_failed_adds_realloc1=0;
    static atomic_size_t g_successful_adds_free=0;
    static atomic_size_t g_failed_adds_free=0;
#endif

// clang-format off
#if defined(MEMKIND_ATOMIC_C11_SUPPORT)
#define memkind_atomic_increment(counter, val)                                 \
    atomic_fetch_add_explicit(&counter, val, memory_order_relaxed)
#define memkind_atomic_decrement(counter, val)                                 \
    atomic_fetch_sub_explicit(&counter, val, memory_order_relaxed)
#define memkind_atomic_set(counter, val)                                       \
    atomic_store_explicit(&counter, val, memory_order_relaxed)
#define memkind_atomic_get(src, dest)                                          \
    do {                                                                       \
        dest = atomic_load_explicit(&src, memory_order_relaxed);               \
    } while (0)
#define memkind_atomic_get_and_zeroing(src)                                    \
    atomic_exchange_explicit(&src, 0, memory_order_relaxed)
#elif defined(MEMKIND_ATOMIC_BUILTINS_SUPPORT)
#define memkind_atomic_increment(counter, val)                                 \
    __atomic_fetch_add(&counter, val, __ATOMIC_RELAXED)
#define memkind_atomic_decrement(counter, val)                                 \
    __atomic_fetch_sub(&counter, val, __ATOMIC_RELAXED)
#define memkind_atomic_set(counter, val)                                       \
    __atomic_store_n(&counter, val, __ATOMIC_RELAXED)
#define memkind_atomic_get(src, dest)                                          \
    do {                                                                       \
        dest = __atomic_load_n(&src, __ATOMIC_RELAXED);                        \
    } while (0)
#define memkind_atomic_get_and_zeroing(src)                                    \
    __atomic_exchange_n(&src, 0, __ATOMIC_RELAXED)
#elif defined(MEMKIND_ATOMIC_SYNC_SUPPORT)
#define memkind_atomic_increment(counter, val)                                 \
    __sync_fetch_and_add(&counter, val)
#define memkind_atomic_decrement(counter, val)                                 \
    __sync_fetch_and_sub(&counter, val)
#define memkind_atomic_get(src, dest)                                          \
    do {                                                                       \
        dest = __sync_sub_and_fetch(&src, 0);                                  \
    } while (0)
#define memkind_atomic_get_and_zeroing(src)                                    \
    do {                                                                       \
        dest = __sync_fetch_and_sub(&src, &src);                               \
    } while (0)
#define memkind_atomic_set(counter, val)                                       \
    __atomic_store_n(&counter, val, __ATOMIC_RELAXED)
#else
#error "Missing atomic implementation."
#endif

// Default values for DYNAMIC_THRESHOLD configuration
// TRIGGER       - threshold between tiers will be updated if a difference
//                 between current and desired ratio between these tiers is
//                 greater than TRIGGER value (in percents)
// DEGREE        - if an update is triggered, DEGREE is the value (in percents)
//                 by which threshold will change
// CHECK_CNT     - number of memory management operations that has to be made
//                 between ratio checks
// STEP          - default step (in bytes) between thresholds
#define THRESHOLD_TRIGGER   0.02 // 2%
#define THRESHOLD_DEGREE    0.15 // 15%
#define THRESHOLD_CHECK_CNT 20
#define THRESHOLD_STEP      1024
// time window is 1s
// #define OLD_TIME_WINDOW_HOTNESS_WEIGHT 0.999
// #define OLD_TIME_WINDOW_HOTNESS_WEIGHT 0.4 // should not stay like this... only for tests and POC
#define OLD_TIME_WINDOW_HOTNESS_WEIGHT  0.9 // should not stay like this... only for tests and POC
#define RANKING_BUFFER_SIZE_ELEMENTS    1000000 // TODO make tests, add error handling and come up with some sensible value

// Macro to get number of thresholds from parent object
#define THRESHOLD_NUM(obj) ((obj->cfg_size) - 1)

struct memtier_tier_cfg {
    memkind_t kind;   // Memory kind
    float kind_ratio; // Memory kind ratio
};

// Thresholds configuration - valid only for DYNAMIC_THRESHOLD policy
struct memtier_threshold_cfg {
    size_t val;                // Actual threshold level
    size_t min;                // Minimum threshold level
    size_t max;                // Maximum threshold level
    float exp_norm_ratio;      // Expected normalized ratio between two adjacent
                               // tiers
    float current_ratio_diff;  // Difference between actual and expected
                               // normalized ratio
};

struct memtier_builder {
    unsigned cfg_size;            // Number of Memory Tier configurations
    struct memtier_tier_cfg *cfg; // Memory Tier configurations
    struct memtier_threshold_cfg *thres; // Thresholds configuration for
                                         // DYNAMIC_THRESHOLD policy
    unsigned check_cnt; // Number of memory management operations that has to be
                        // made between ratio checks
    float trigger;      // Difference between ratios to update threshold
    float degree;       // % of threshold change in case of update
    // builder operations
    struct memtier_memory *(*create_mem)(struct memtier_builder *builder);
    int (*update_builder)(struct memtier_builder *builder);
    int (*ctl_set)(struct memtier_builder *builder, const char *name, const void *val);
};

struct memtier_memory {
    unsigned cfg_size;                   // Number of memory kinds
    struct memtier_tier_cfg *cfg;        // Memory Tier configuration
    struct memtier_threshold_cfg *thres; // Thresholds configuration for
                                         // DYNAMIC_THRESHOLD policy
    unsigned thres_check_cnt;            // Counter for doing thresholds check
    unsigned thres_init_check_cnt;       // Initial value of check_cnt
    float thres_trigger;                 // Difference between ratios to update
                                         // threshold
    float thres_degree; // % of threshold change in case of update
    int hot_tier_id;                     // ID of "hot" tier

    // memtier_memory operations
    memkind_t (*get_kind)(struct memtier_memory *memory, size_t size, uint64_t *data);
    void (*post_alloc)(uint64_t data, void *addr, size_t size);
    void (*update_cfg)(struct memtier_memory *memory);
};
// clang-format on

#define THREAD_BUCKETS  (256U)
#define FLUSH_THRESHOLD (51200)

static MEMKIND_ATOMIC long long t_alloc_size[MEMKIND_MAX_KIND][THREAD_BUCKETS];
static MEMKIND_ATOMIC size_t g_alloc_size[MEMKIND_MAX_KIND];

/* Declare weak symbols for allocator decorators */
extern void memtier_kind_malloc_post(struct memkind *, size_t, void **)
    __attribute__((weak));
extern void memtier_kind_calloc_post(struct memkind *, size_t, size_t, void **)
    __attribute__((weak));
extern void memtier_kind_posix_memalign_post(struct memkind *, void **, size_t,
                                             size_t, int *)
    __attribute__((weak));
extern void memtier_kind_realloc_post(struct memkind *, void *, size_t, void **)
    __attribute__((weak));
extern void memtier_kind_free_pre(void **) __attribute__((weak));
extern void memtier_kind_usable_size_post(void **, size_t)
    __attribute__((weak));

void memtier_reset_size(unsigned kind_id)
{
    unsigned bucket_id;
    for (bucket_id = 0; bucket_id < THREAD_BUCKETS; ++bucket_id) {
        memkind_atomic_set(t_alloc_size[kind_id][bucket_id], 0);
    }
    memkind_atomic_set(g_alloc_size[kind_id], 0);
}

// SplitMix64 hash
static inline unsigned t_hash_64(void)
{
    uint64_t x = (uint64_t)pthread_self();
    x += 0x9e3779b97f4a7c15;
    x = (x ^ (x >> 30)) * 0xbf58476d1ce4e5b9;
    x = (x ^ (x >> 27)) * 0x94d049bb133111eb;
    return (x ^ (x >> 31)) & (THREAD_BUCKETS - 1);
}

static inline void increment_alloc_size(unsigned kind_id, size_t size)
{
    unsigned bucket_id = t_hash_64();
    if ((memkind_atomic_increment(t_alloc_size[kind_id][bucket_id], size) +
         size) > FLUSH_THRESHOLD) {
        size_t size_f =
            memkind_atomic_get_and_zeroing(t_alloc_size[kind_id][bucket_id]);
        memkind_atomic_increment(g_alloc_size[kind_id], size_f);
    }
}

static inline void decrement_alloc_size(unsigned kind_id, size_t size)
{
    unsigned bucket_id = t_hash_64();
    if ((memkind_atomic_decrement(t_alloc_size[kind_id][bucket_id], size) -
         size) < -FLUSH_THRESHOLD) {
        long long size_f =
            memkind_atomic_get_and_zeroing(t_alloc_size[kind_id][bucket_id]);
        memkind_atomic_increment(g_alloc_size[kind_id], size_f);
    }
}

static memkind_t memtier_single_get_kind(struct memtier_memory *memory,
                                         size_t size, uint64_t *data)
{
    return memory->cfg[0].kind;
}

static memkind_t
memtier_policy_static_ratio_get_kind(struct memtier_memory *memory,
                                     size_t size, uint64_t *data)
{
    struct memtier_tier_cfg *cfg = memory->cfg;

    size_t size_tier, size_0;
    int i;
    int dest_tier = 0;
    memkind_atomic_get(g_alloc_size[cfg[0].kind->partition], size_0);
    for (i = 1; i < memory->cfg_size; ++i) {
        memkind_atomic_get(g_alloc_size[cfg[i].kind->partition], size_tier);
        if ((size_tier * cfg[i].kind_ratio) < size_0) {
            dest_tier = i;
        }
    }
    return cfg[dest_tier].kind;
}

static memkind_t
memtier_policy_dynamic_threshold_get_kind(struct memtier_memory *memory,
                                          size_t size, uint64_t* data)
{
    struct memtier_threshold_cfg *thres = memory->thres;
    int i;

    for (i = 0; i < THRESHOLD_NUM(memory); ++i) {
        if (size < thres[i].val) {
            break;
        }
    }
    return memory->cfg[i].kind;
}

static bool memtier_policy_data_hotness_is_hot(uint64_t hash)
{
    // TODO this requires more data
    // Currently, "ranking" and "tachanka" are de-facto singletons
    // can we deal with it?
    Hotness_e hotness = tachanka_get_hotness_type_hash(hash);
    int ret=0;
    // DEBUG
#ifdef LOG_STATISTICS
    static atomic_uint_fast16_t counter=0;
    static atomic_uint_fast64_t hotness_counter[3]= { 0 };
    const uint64_t interval=100000;
    if (++counter > interval) {
        struct timespec t;
        int ret = clock_gettime(CLOCK_MONOTONIC, &t);
        if (ret != 0) {
            printf("ASSERT COUNTER FAILURE!\n");
        }
        assert(ret == 0);
        double hotness_thresh = tachanka_get_hot_thresh();
        printf("hotness thresh: %f, counters [hot, cold, unknown]: %lu %lu %lu, [seconds, nanoseconds]: [%ld, %ld]\nsuccess/fail: %lu, %lu\n",
               hotness_thresh, hotness_counter[0], hotness_counter[1], hotness_counter[2], t.tv_sec, t.tv_nsec, g_successful_adds, g_failed_adds);
        printf("success/fail: malloc [%lu/%lu], realloc0 [%lu/%lu], realloc1 [%lu/%lu], free [%lu/%lu]\n",
               g_successful_adds_malloc, g_failed_adds_malloc,
               g_successful_adds_realloc0, g_failed_adds_realloc0,
               g_successful_adds_realloc1, g_failed_adds_realloc1,
               g_successful_adds_free, g_failed_adds_free
               );
        counter=0u;
#ifdef VERBOSE_DEBUG_INFO
        static thread_local bool in_progress=false;
        if (!in_progress) {
            in_progress = true;
            // backtrace
            const size_t BUFF_SIZE=30;
            void *buff[BUFF_SIZE];
            ret = backtrace(buff, BUFF_SIZE);
            char **strings = backtrace_symbols(buff, ret);
            for (int i=0; i<ret; ++i) {
                printf("backtrace: %s\n", strings[i]);
            }
            free(strings);
            in_progress = false;
        }
#endif
    }
    // EOF DEBUG
    if (hotness >= 3) {
        printf("ASSERT FAILED!!!\n");
    }
#endif
    assert(hotness < 3);
#ifdef LOG_STATISTICS
    ++hotness_counter[hotness];
#endif
    switch (hotness) {
        case HOTNESS_COLD:
            ret = 0;
            break;
        case HOTNESS_NOT_FOUND:
        case HOTNESS_HOT:
            ret = 1;
            break;
    }
    return ret;
}

#include "pthread.h" // TODO move

static thread_local void *stack_bottom=NULL;
static thread_local bool stack_bottom_initialized=false;

// TODO check if calling pthread functions from the context of pthread_once is ok...
void initialize_stack_bottom(void) {
    size_t stack_size=0; // value irrelevant
    pthread_attr_t attr;
    if (!stack_bottom_initialized) {
        stack_bottom_initialized=true;
        int ret = pthread_getattr_np(pthread_self(), &attr);
        assert(ret == 0);
        pthread_attr_getstack(&attr, &stack_bottom, &stack_size);
        pthread_attr_destroy(&attr);
    }
}

static memkind_t
memtier_policy_data_hotness_get_kind(struct memtier_memory *memory, size_t size,
                                     uint64_t *data)
{
    // -- recursion prevention
    void *foo=NULL; // value is irrelevant
    // corner case, which is not handled: actual stack is different from the one returned by pthread
    void *stack_top= &foo;
    initialize_stack_bottom();
//     int ret = pthread_once(&stack_bottom_init, initialize_stack_bottom);
//     assert(ret == 0);
    bthash_set_stack_range(stack_top, stack_bottom);
    *data = bthash(size);
    // TODO support for multiple tiers could be added
    // instead of bool (,mis hot), an index of memory tier could be returned
    int dest_tier = memtier_policy_data_hotness_is_hot(*data) ?
        memory->hot_tier_id : 1 - memory->hot_tier_id;

    //char buf[128];
    //if (write(1, buf, sprintf(buf, "hash %016zx size %zd is %s\n", *data, size,
    //               memtier_policy_data_hotness_is_hot(*data) ? "♨": "❄")));

    return memory->cfg[dest_tier].kind;
}

static void
memtier_policy_data_hotness_post_alloc(uint64_t hash, void *addr, size_t size)
{
//     static atomic_uint_fast16_t counter=0;
//     const uint64_t interval=1000;
//     if (++counter > interval) {
//         struct timespec t;
//         int ret = clock_gettime(CLOCK_MONOTONIC, &t);
//         if (ret != 0) {
//             printf("ASSERT TOUCH COUNTER FAILURE!\n");
//         }
//         assert(ret == 0);
//         printf("touch counter %lu hit, [seconds, nanoseconds]: [%ld, %ld]\n",
//             interval, t.tv_sec, t.tv_nsec);
//         counter=0u;
//     }
<<<<<<< HEAD
// TODO add to queue
//     register_block(hash, addr, size);
//     touch(addr, 0, 1 /*called from malloc*/);
    EventEntry_t entry = {
        .type = EVENT_CREATE_ADD,
        .data.createAddData = {
            .hash = hash,
            .address = addr,
            .size = size,
        },
    };
    // copy is performed, passing pointer to stack is ok
    bool success = tachanka_ranking_event_push(&entry);
#ifdef LOG_STATISTICS
    if (success) {
        g_successful_adds++;
        g_successful_adds_malloc++;
    } else {
        g_failed_adds++;
        g_failed_adds_malloc++;
    }
#else
    (void)success;
#endif
    // TODO assure that failure can be ignored/handle failure!
=======
    // TODO: there are 2 lookups in hash_to_block - one from "get_kind" and
    // second here - this could be easily optimized
    register_block(hash, addr, size);
    touch(addr, 0, 1 /*called from malloc*/);
>>>>>>> 1964eeb7
}

static void print_memtier_memory(struct memtier_memory *memory)
{
    int i;
    if (!memory) {
        log_info("Empty memtier memory");
        return;
    }
    log_info("Number of memory tiers %u", memory->cfg_size);
    for (i = 0; i < memory->cfg_size; ++i) {
        log_info("Tier %d - memory kind %s", i, memory->cfg[i].kind->name);
        log_info("Tier normalized ratio %f", memory->cfg[i].kind_ratio);
        log_info("Tier allocated size %zu",
                 memtier_kind_allocated_size(memory->cfg[i].kind));
    }
    if (memory->thres) {
        for (i = 0; i < THRESHOLD_NUM(memory); ++i) {
            log_info("Threshold %d - minimum %zu", i, memory->thres[i].min);
            log_info("Threshold %d - current value %zu", i,
                     memory->thres[i].val);
            log_info("Threshold %d - maximum %zu", i, memory->thres[i].max);
        }
    } else {
        log_info("No thresholds configuration found");
    }
    log_info("Threshold trigger value %f", memory->thres_trigger);
    log_info("Threshold degree value %f", memory->thres_degree);
    log_info("Threshold counter setting value %u",
             memory->thres_init_check_cnt);
    log_info("Threshold counter current value %u", memory->thres_check_cnt);
}

static void print_builder(struct memtier_builder *builder)
{
    int i;
    if (!builder) {
        log_info("Empty builder");
        return;
    }
    log_info("Number of memory tiers %u", builder->cfg_size);
    for (i = 0; i < builder->cfg_size; ++i) {
        log_info("Tier %d - memory kind %s", i, builder->cfg[i].kind->name);
        log_info("Tier normalized ratio %f", builder->cfg[i].kind_ratio);
    }
    if (builder->thres) {
        for (i = 0; i < THRESHOLD_NUM(builder); ++i) {
            log_info("Threshold %d - minimum %zu", i, builder->thres[i].min);
            log_info("Threshold %d - current value %zu", i,
                     builder->thres[i].val);
            log_info("Threshold %d - maximum %zu", i, builder->thres[i].max);
        }
    } else {
        log_info("No thresholds configuration found");
    }
    log_info("Threshold trigger value %f", builder->trigger);
    log_info("Threshold degree value %f", builder->degree);
    log_info("Threshold counter setting value %u", builder->check_cnt);
}

static void
memtier_policy_static_ratio_update_config(struct memtier_memory *memory)
{}

static void
memtier_policy_data_hotness_update_config(struct memtier_memory *memory)
{}

static void
memtier_empty_post_alloc(uint64_t data, void *addr, size_t size)
{}

static void
memtier_policy_dynamic_threshold_update_config(struct memtier_memory *memory)
{
    struct memtier_tier_cfg *cfg = memory->cfg;
    struct memtier_threshold_cfg *thres = memory->thres;
    int i;
    size_t prev_alloc_size, next_alloc_size;

    // do the ratio checks only every each thres_check_cnt
    if (--memory->thres_check_cnt > 0) {
        return;
    }

    // for every pair of adjacent tiers, check if distance between actual vs
    // desired ratio between them is above TRIGGER level and if so, change
    // threshold by CHANGE val
    // TODO optimize the loop to avoid redundant atomic_get in 3 or more tier
    // scenario
    for (i = 0; i < THRESHOLD_NUM(memory); ++i) {
        memkind_atomic_get(g_alloc_size[cfg[i].kind->partition],
                           prev_alloc_size);
        memkind_atomic_get(g_alloc_size[cfg[i + 1].kind->partition],
                           next_alloc_size);

        float current_ratio = -1;
        if (prev_alloc_size > 0) {
            current_ratio = (float)next_alloc_size / prev_alloc_size;
            float prev_ratio_diff = thres[i].current_ratio_diff;
            thres[i].current_ratio_diff =
                fabs(current_ratio - thres[i].exp_norm_ratio);
            if ((thres[i].current_ratio_diff < memory->thres_trigger) ||
                (thres[i].current_ratio_diff < prev_ratio_diff)) {
                // threshold needn't to be changed
                continue;
            }
        }

        // increase/decrease threshold value by thres_degree and clamp it to
        // (min, max) range
        size_t threshold = (size_t)ceilf(thres[i].val * memory->thres_degree);
        if ((prev_alloc_size == 0) ||
            (current_ratio > thres[i].exp_norm_ratio)) {
            size_t higher_threshold = thres[i].val + threshold;
            if (higher_threshold <= thres[i].max) {
                thres[i].val = higher_threshold;
            }
        } else {
            size_t lower_threshold = thres[i].val - threshold;
            if (lower_threshold >= thres[i].min) {
                thres[i].val = lower_threshold;
            }
        }
    }

    // reset threshold check counter
    memory->thres_check_cnt = memory->thres_init_check_cnt;
}

static inline struct memtier_memory *
memtier_memory_init(size_t tier_size, bool is_dynamic_threshold,
                    bool is_data_hotness)
{
    if (tier_size == 0) {
        log_err("No tier in builder.");
        return NULL;
    }

    struct memtier_memory *memory = jemk_malloc(sizeof(struct memtier_memory));
    if (!memory) {
        log_err("malloc() failed.");
        return NULL;
    }

    memory->cfg = jemk_calloc(tier_size, sizeof(struct memtier_tier_cfg));
    if (!memory->cfg) {
        log_err("calloc() failed.");
        jemk_free(memory);
        return NULL;
    }
    if (is_dynamic_threshold) {
        memory->get_kind = memtier_policy_dynamic_threshold_get_kind;
        memory->post_alloc = memtier_empty_post_alloc;
        memory->update_cfg = memtier_policy_dynamic_threshold_update_config;
        memory->thres_check_cnt = THRESHOLD_CHECK_CNT;
    } else if (is_data_hotness) {
        memory->get_kind = memtier_policy_data_hotness_get_kind;
        memory->post_alloc = memtier_policy_data_hotness_post_alloc;
        memory->update_cfg = memtier_policy_data_hotness_update_config;
    } else {
        if (tier_size == 1)
            memory->get_kind = memtier_single_get_kind;
        else {
            memory->get_kind = memtier_policy_static_ratio_get_kind;
        }
        memory->post_alloc = memtier_empty_post_alloc;
        memory->update_cfg = memtier_policy_static_ratio_update_config;
    }
    memory->thres = NULL;
    memory->cfg_size = tier_size;

    return memory;
}

static struct memtier_memory *
builder_static_create_memory(struct memtier_builder *builder)
{
    int i;
    struct memtier_memory *memory =
        memtier_memory_init(builder->cfg_size, false, false);

    if (!memory) {
        log_err("memtier_memory_init failed.");
        return NULL;
    }

    for (i = 1; i < memory->cfg_size; ++i) {
        memory->cfg[i].kind = builder->cfg[i].kind;
        memory->cfg[i].kind_ratio =
            builder->cfg[0].kind_ratio / builder->cfg[i].kind_ratio;
    }
    memory->cfg[0].kind = builder->cfg[0].kind;
    memory->cfg[0].kind_ratio = 1.0;

    return memory;
}

static int builder_static_ctl_set(struct memtier_builder *builder,
                                  const char *name, const void *val)
{
    log_err("Invalid name: %s", name);
    return -1;
}

static int builder_hot_ctl_set(struct memtier_builder *builder,
                               const char *name, const void *val)
{
    log_err("Invalid name: %s", name);
    return -1;
}

static int builder_dynamic_ctl_set(struct memtier_builder *builder,
                                   const char *name, const void *val)
{
    const char *query = name;
    char name_substr[256] = {0};
    int chr_read = 0;

    sscanf(query, "policy.dynamic_threshold.%n", &chr_read);
    if (chr_read == sizeof("policy.dynamic_threshold.") - 1) {
        query += chr_read;

        int ret = sscanf(query, "%[^\[]%n", name_substr, &chr_read);
        if (ret && strcmp(name_substr, "thresholds") == 0) {
            query += chr_read;

            int th_indx = -1;
            ret = sscanf(query, "[%d]%n", &th_indx, &chr_read);
            if (th_indx >= 0) {
                if (th_indx + 1 >= builder->cfg_size) {
                    log_err("Too small tiers defined %d, for tier index %d",
                            builder->cfg_size, th_indx);
                    return -1;
                }
                query += chr_read;
                struct memtier_threshold_cfg *thres = &builder->thres[th_indx];

                ret = sscanf(query, ".%s", name_substr);
                if (ret && strcmp(name_substr, "val") == 0) {
                    thres->val = *(size_t *)val;
                    return 0;
                } else if (ret && strcmp(name_substr, "min") == 0) {
                    thres->min = *(size_t *)val;
                    return 0;
                } else if (ret && strcmp(name_substr, "max") == 0) {
                    thres->max = *(size_t *)val;
                    return 0;
                }
            }
        } else if (ret && strcmp(name_substr, "check_cnt") == 0) {
            builder->check_cnt = *(unsigned *)val;
            return 0;
        } else if (ret && strcmp(name_substr, "trigger") == 0) {
            builder->trigger = *(float *)val;
            return 0;
        } else if (ret && strcmp(name_substr, "degree") == 0) {
            builder->degree = *(float *)val;
            return 0;
        }
    }

    log_err("Invalid name: %s", query);
    return -1;
}

static struct memtier_memory *
builder_dynamic_create_memory(struct memtier_builder *builder)
{
    int i;
    struct memtier_memory *memory;
    struct memtier_threshold_cfg *thres;

    if (builder->cfg_size < 2) {
        log_err("There should be at least 2 tiers added to builder "
                "to use POLICY_DYNAMIC_THRESHOLD");
        return NULL;
    }
    thres = jemk_calloc(THRESHOLD_NUM(builder),
                        sizeof(struct memtier_threshold_cfg));
    if (!thres) {
        log_err("calloc() failed.");
        return NULL;
    }

    memory = memtier_memory_init(builder->cfg_size, true, false);
    if (!memory) {
        jemk_free(thres);
        log_err("memtier_memory_init failed.");
        return NULL;
    }

    memory->thres_init_check_cnt = builder->check_cnt;
    memory->thres_check_cnt = builder->check_cnt;
    memory->thres_trigger = builder->trigger;
    memory->thres_degree = builder->degree;

    memory->thres = thres;
    for (i = 0; i < THRESHOLD_NUM(builder); ++i) {
        memory->thres[i].val = builder->thres[i].val;
        memory->thres[i].min = builder->thres[i].min;
        memory->thres[i].max = builder->thres[i].max;
        memory->thres[i].exp_norm_ratio =
            builder->cfg[i + 1].kind_ratio / builder->cfg[i].kind_ratio;
    }

    // Validate threshold configuration:
    // * check if values of thresholds are in ascending order - each Nth
    //   threshold value has to be lower than (N+1)th value
    // * each threshold value has to be greater than min and lower than max
    //   value defined for this thresholds
    // * min/max ranges of adjacent threshold should not overlap - max
    //   value of Nth threshold has to be lower than min value of (N+1)th
    //   threshold
    // * threshold trigger and change values has to be positive values
    for (i = 0; i < THRESHOLD_NUM(builder); ++i) {
        if (memory->thres[i].min > memory->thres[i].val) {
            log_err("Minimum value of threshold %d "
                    "is too high (min = %zu, val = %zu)",
                    i, memory->thres[i].min, memory->thres[i].val);
            goto failure;
        } else if (memory->thres[i].val > memory->thres[i].max) {
            log_err("Maximum value of threshold %d "
                    "is too low (val = %zu, max = %zu)",
                    i, memory->thres[i].val, memory->thres[i].max);
            goto failure;
        }

        if ((i > 0) && (memory->thres[i - 1].max > memory->thres[i].min)) {
            log_err("Maximum value of threshold %d "
                    "should be less than minimum value of threshold %d",
                    i - 1, i);
            goto failure;
        }
    }

    if (memory->thres_degree < 0) {
        log_err("Threshold change value has to be >= 0");
        goto failure;
    }

    if (memory->thres_trigger < 0) {
        log_err("Threshold trigger value has to be >= 0");
        goto failure;
    }

    for (i = 1; i < memory->cfg_size; ++i) {
        memory->cfg[i].kind = builder->cfg[i].kind;
        memory->cfg[i].kind_ratio =
            builder->cfg[0].kind_ratio / builder->cfg[i].kind_ratio;
    }
    memory->cfg[0].kind = builder->cfg[0].kind;
    memory->cfg[0].kind_ratio = 1.0;

    return memory;

failure:
    jemk_free(memory->thres);
    jemk_free(memory->cfg);
    jemk_free(memory);
    return NULL;
}

extern pthread_t pebs_thread;

static struct memtier_memory *
builder_hot_create_memory(struct memtier_builder *builder)
{
    int i;
    // TODO use some properties? hotness weight should be configurable
    tachanka_init(OLD_TIME_WINDOW_HOTNESS_WEIGHT, RANKING_BUFFER_SIZE_ELEMENTS);
    pebs_init(getpid());

    struct memtier_memory *memory =
        memtier_memory_init(builder->cfg_size, false, true);
    memory->hot_tier_id = -1;

    if (memory->cfg_size != 2)
        printf("Incorrect number of tiers"), exit(-1);

    double ratio_sum = builder->cfg[0].kind_ratio + builder->cfg[1].kind_ratio;

    // TODO requires cleanup
    for (i = 0; i < memory->cfg_size; ++i) {
        memory->cfg[i].kind = builder->cfg[i].kind;
        memory->cfg[i].kind_ratio =
            builder->cfg[i].kind_ratio / ratio_sum;
//         memory->cfg[i].kind_ratio =
//             builder->cfg[0].kind_ratio / builder->cfg[i].kind_ratio;
        if (memory->cfg[i].kind == MEMKIND_DEFAULT) {
            memory->hot_tier_id = i; // the usage of this variable might cause some confusion...
        }
    }

    // TODO requires cleanup
    memory->cfg[0].kind = builder->cfg[0].kind;
//     memory->cfg[0].kind_ratio = 1.0;
    if (memory->cfg[0].kind == MEMKIND_DEFAULT) {
        memory->hot_tier_id = 0;
    }

    if (memory->hot_tier_id == -1) {
        log_err("No tier suitable for HOT memory defined.");
        return NULL;
    }
    double dram_total_ratio=memory->cfg[memory->hot_tier_id].kind_ratio;

    struct timespec t;
    int ret = clock_gettime(CLOCK_MONOTONIC, &t);
    if (ret != 0) {
        printf("ASSERT CREATE FAILURE!\n");
    }
    assert(ret == 0);
    printf("creates memory [ratio %f], timespec [seconds, nanoseconds]: [%ld, %ld]\n", dram_total_ratio, t.tv_sec, t.tv_nsec);

    tachanka_set_dram_total_ratio(dram_total_ratio);
    return memory;
}

static int builder_dynamic_update(struct memtier_builder *builder)
{
    if (builder->cfg_size < 1)
        return 0;

    struct memtier_threshold_cfg *thres =
        jemk_realloc(builder->thres, sizeof(*thres) * (builder->cfg_size + 1));
    if (!thres) {
        log_err("realloc() failed.");
        return -1;
    }
    builder->thres = thres;
    int th_indx = builder->cfg_size - 1;
    builder->thres[th_indx].min = THRESHOLD_STEP * (0.5 + th_indx);
    builder->thres[th_indx].val = THRESHOLD_STEP * builder->cfg_size;
    builder->thres[th_indx].max = THRESHOLD_STEP * (1.5 + th_indx) - 1;

    return 0;
}

static memtier_policy_t pol = 0; // FIXME: not a global

MEMKIND_EXPORT struct memtier_builder *
memtier_builder_new(memtier_policy_t policy)
{
    struct memtier_builder *b = jemk_calloc(1, sizeof(struct memtier_builder));
    if (b) {
        pol = policy;
        //printf("policy %d\n", pol);
        switch (policy) {
            case MEMTIER_POLICY_STATIC_RATIO:
                b->create_mem = builder_static_create_memory;
                b->update_builder = NULL;
                b->ctl_set = builder_static_ctl_set;
                b->cfg = NULL;
                b->thres = NULL;
                return b;
            case MEMTIER_POLICY_DYNAMIC_THRESHOLD:
                b->create_mem = builder_dynamic_create_memory;
                b->update_builder = builder_dynamic_update;
                b->ctl_set = builder_dynamic_ctl_set;
                b->cfg = NULL;
                b->thres = NULL;
                b->check_cnt = THRESHOLD_CHECK_CNT;
                b->trigger = THRESHOLD_TRIGGER;
                b->degree = THRESHOLD_DEGREE;
                return b;
            case MEMTIER_POLICY_DATA_HOTNESS:
                b->create_mem = builder_hot_create_memory;
                b->update_builder = NULL;
                b->ctl_set = builder_hot_ctl_set;
                b->cfg = NULL;
                b->thres = NULL;
                return b;
            default:
                log_err("Unrecognized memory policy %u", policy);
                jemk_free(b);
        }
    }
    return NULL;
}

MEMKIND_EXPORT void memtier_builder_delete(struct memtier_builder *builder)
{
    print_builder(builder);
    jemk_free(builder->thres);
    jemk_free(builder->cfg);
    jemk_free(builder);
}

MEMKIND_EXPORT int memtier_builder_add_tier(struct memtier_builder *builder,
                                            memkind_t kind, unsigned kind_ratio)
{
    int i;

    if (!kind) {
        log_err("Kind is empty.");
        return -1;
    }

    for (i = 0; i < builder->cfg_size; ++i) {
        if (kind == builder->cfg[i].kind) {
            log_err("Kind is already in builder.");
            return -1;
        }
    }

    if (builder->update_builder) {
        if (builder->update_builder(builder)) {
            log_err("Update builder operation failed");
            return -1;
        }
    }

    struct memtier_tier_cfg *cfg =
        jemk_realloc(builder->cfg, sizeof(*cfg) * (builder->cfg_size + 1));

    if (!cfg) {
        log_err("realloc() failed.");
        return -1;
    }

    builder->cfg = cfg;
    builder->cfg[builder->cfg_size].kind = kind;
    builder->cfg[builder->cfg_size].kind_ratio = kind_ratio;
    builder->cfg_size += 1;
    return 0;
}

MEMKIND_EXPORT struct memtier_memory *
memtier_builder_construct_memtier_memory(struct memtier_builder *builder)
{
    struct timespec t;
    int ret = clock_gettime(CLOCK_MONOTONIC, &t);
    if (ret != 0) {
        printf("ASSERT CONSTRUCT FAILURE!\n");
    }
    assert(ret == 0);
    printf("constructs memory, timespec [seconds, nanoseconds]: [%ld, %ld]\n", t.tv_sec, t.tv_nsec);
    return builder->create_mem(builder);
}

#include "time.h"

MEMKIND_EXPORT void memtier_delete_memtier_memory(struct memtier_memory *memory)
{
    pebs_fini(); // TODO conditional - only if pebs started

    struct timespec t;
    int ret = clock_gettime(CLOCK_MONOTONIC, &t);
        if (ret != 0) {
        printf("ASSERT DELETE FAILURE!\n");
    }
    assert(ret == 0);
    printf("constructs memory, timespec [seconds, nanoseconds]: [%ld, %ld]\n", t.tv_sec, t.tv_nsec);
    print_memtier_memory(memory);
    jemk_free(memory->thres);
    jemk_free(memory->cfg);
    jemk_free(memory);
}

// TODO - create "get" version for builder
// TODO - create "get" version for memtier_memory obj (this will be read-only)
// TODO - how to validate val type? e.g. provide function with explicit size_t
//        type of val for thresholds[ID].val/min/max
MEMKIND_EXPORT int memtier_ctl_set(struct memtier_builder *builder,
                                   const char *name, const void *val)
{
    return builder->ctl_set(builder, name, val);
}

MEMKIND_EXPORT void *memtier_malloc(struct memtier_memory *memory, size_t size)
{
    void *ptr;
    uint64_t data;

    ptr = memtier_kind_malloc(memory->get_kind(memory, size, &data), size);
    memory->post_alloc(data, ptr, size);
    memory->update_cfg(memory);

    return ptr;
}

MEMKIND_EXPORT void *memtier_kind_malloc(memkind_t kind, size_t size)
{
//     static atomic_uint_fast16_t counter=0;
//     const uint64_t interval=1000;
//     if (++counter > interval) {
//         struct timespec t;
//         int ret = clock_gettime(CLOCK_MONOTONIC, &t);
//         if (ret != 0) {
//             printf("ASSERT MEMTIER MALLOC COUNTER FAILURE!\n");
//         }
//         assert(ret == 0);
//         printf("malloc counter %lu hit, [seconds, nanoseconds]: [%ld, %ld]\n",
//             interval, t.tv_sec, t.tv_nsec);
//         counter=0u;
//     }

    void *ptr = memkind_malloc(kind, size);
    increment_alloc_size(kind->partition, jemk_malloc_usable_size(ptr));
#ifdef MEMKIND_DECORATION_ENABLED
    if (memtier_kind_malloc_post)
        memtier_kind_malloc_post(kind, size, &ptr);
#endif
    return ptr;
}

MEMKIND_EXPORT void *memtier_calloc(struct memtier_memory *memory, size_t num,
                                    size_t size)
{
//     static atomic_uint_fast16_t counter=0;
//     const uint64_t interval=100;
//     if (++counter > interval) {
//         struct timespec t;
//         int ret = clock_gettime(CLOCK_MONOTONIC, &t);
//         if (ret != 0) {
//             printf("ASSERT MEMTIER CALLOC COUNTER FAILURE!\n");
//         }
//         assert(ret == 0);
//         printf("calloc counter %lu hit, [seconds, nanoseconds]: [%ld, %ld]\n",
//             interval, t.tv_sec, t.tv_nsec);
//         counter=0u;
//     }
    void *ptr;
    uint64_t data;

    ptr = memtier_kind_calloc(memory->get_kind(memory, size, &data), num, size);
    memory->post_alloc(data, ptr, size);
    memory->update_cfg(memory);

    return ptr;
}

MEMKIND_EXPORT void *memtier_kind_calloc(memkind_t kind, size_t num,
                                         size_t size)
{
    void *ptr = memkind_calloc(kind, num, size);
    increment_alloc_size(kind->partition, jemk_malloc_usable_size(ptr));

#ifdef MEMKIND_DECORATION_ENABLED
    if (memtier_kind_calloc_post)
        memtier_kind_calloc_post(kind, num, size, &ptr);
#endif
    return ptr;
}

MEMKIND_EXPORT void *memtier_realloc(struct memtier_memory *memory, void *ptr,
                                     size_t size)
{
    // reallocate inside same kind
    if (ptr) {
        struct memkind *kind = memkind_detect_kind(ptr);
        ptr = memtier_kind_realloc(kind, ptr, size);
        memory->update_cfg(memory);

        return ptr;
    }

    return memtier_malloc(memory, size);
}

MEMKIND_EXPORT void *memtier_kind_realloc(memkind_t kind, void *ptr,
                                          size_t size)
{
    if (size == 0 && ptr != NULL) {
#ifdef MEMKIND_DECORATION_ENABLED
        if (memtier_kind_free_pre)
            memtier_kind_free_pre(&ptr);
#endif

        if (pol == MEMTIER_POLICY_DATA_HOTNESS) {
//             unregister_block(ptr);
            EventEntry_t entry = {
                .type = EVENT_DESTROY_REMOVE,
                .data.destroyRemoveData = {
                    .address = ptr,
                }
            };
            bool success = tachanka_ranking_event_push(&entry);
#ifdef LOG_STATISTICS
            if (success) {
                g_successful_adds++;
                g_successful_adds_realloc0++;
            } else {
                g_failed_adds++;
                g_failed_adds_realloc0++;
            }
#else
            (void)success;
#endif
        }
        decrement_alloc_size(kind->partition, jemk_malloc_usable_size(ptr));
        memkind_free(kind, ptr);
        return NULL;
    } else if (ptr == NULL) {
        return memtier_kind_malloc(kind, size);
    }
    decrement_alloc_size(kind->partition, jemk_malloc_usable_size(ptr));

    void *n_ptr = memkind_realloc(kind, ptr, size);
    if (pol == MEMTIER_POLICY_DATA_HOTNESS) {
        // TODO offload to separate thread
        EventEntry_t entry = {
            .type = EVENT_REALLOC,
            .data.reallocData = {
                .addressOld = ptr,
                .addressNew = n_ptr,
                .size = size,
            }
        };
        bool success = tachanka_ranking_event_push(&entry);
#ifdef LOG_STATISTICS
        if (success) {
            g_successful_adds++;
            g_successful_adds_realloc1++;
        } else {
            g_failed_adds++;
            g_failed_adds_realloc1++;
        }
#else
        (void)success;
#endif
//         realloc_block(ptr, n_ptr, size);
    }
    increment_alloc_size(kind->partition, jemk_malloc_usable_size(n_ptr));
#ifdef MEMKIND_DECORATION_ENABLED
    if (memtier_kind_realloc_post)
        memtier_kind_realloc_post(kind, ptr, size, &n_ptr);
#endif
    return n_ptr;
}

MEMKIND_EXPORT int memtier_posix_memalign(struct memtier_memory *memory,
                                          void **memptr, size_t alignment,
                                          size_t size)
{
    uint64_t data = 0;
    int ret = memtier_kind_posix_memalign(memory->get_kind(memory, size, &data),
                                          memptr, alignment, size);
    memory->post_alloc(data, *memptr, size);
    memory->update_cfg(memory);

    return ret;
}

MEMKIND_EXPORT int memtier_kind_posix_memalign(memkind_t kind, void **memptr,
                                               size_t alignment, size_t size)
{
    // TODO: hotness
    int res = memkind_posix_memalign(kind, memptr, alignment, size);
    increment_alloc_size(kind->partition, jemk_malloc_usable_size(*memptr));
#ifdef MEMKIND_DECORATION_ENABLED
    if (memtier_kind_posix_memalign_post)
        memtier_kind_posix_memalign_post(kind, memptr, alignment, size, &res);
#endif
    return res;
}

MEMKIND_EXPORT size_t memtier_usable_size(void *ptr)
{
    size_t size = jemk_malloc_usable_size(ptr);
#ifdef MEMKIND_DECORATION_ENABLED
    if (memtier_kind_usable_size_post)
        memtier_kind_usable_size_post(&ptr, size);
#endif
    return size;
}

MEMKIND_EXPORT void memtier_kind_free(memkind_t kind, void *ptr)
{
#ifdef MEMKIND_DECORATION_ENABLED
    if (memtier_kind_free_pre)
        memtier_kind_free_pre(&ptr);
#endif
    if (!kind) {
        kind = memkind_detect_kind(ptr);
        if (!kind)
            return;
    }

    if (pol == MEMTIER_POLICY_DATA_HOTNESS) {
        // TODO offload to PEBS (ranking_queue) !!! Currently contains race conditions
//         unregister_block(ptr);

        EventEntry_t entry = {
            .type = EVENT_DESTROY_REMOVE,
            .data.destroyRemoveData = {
                .address = ptr,
            }
        };
        bool success = tachanka_ranking_event_push(&entry);
#ifdef LOG_STATISTICS
        if (success) {
            g_successful_adds++;
            g_successful_adds_free++;
        } else {
            g_failed_adds++;
            g_failed_adds_free++;
        }
#else
        (void)success;
#endif
    }
    decrement_alloc_size(kind->partition, jemk_malloc_usable_size(ptr));
    memkind_free(kind, ptr);
}

MEMKIND_EXPORT size_t memtier_kind_allocated_size(memkind_t kind)
{
    size_t size_ret;
    long long size_all = 0;
    long long size;
    unsigned bucket_id;

    for (bucket_id = 0; bucket_id < THREAD_BUCKETS; ++bucket_id) {
        size = memkind_atomic_get_and_zeroing(
            t_alloc_size[kind->partition][bucket_id]);
        size_all += size;
    }
    size_ret =
        memkind_atomic_increment(g_alloc_size[kind->partition], size_all);
    return (size_ret + size_all);
}<|MERGE_RESOLUTION|>--- conflicted
+++ resolved
@@ -385,8 +385,8 @@
 //             interval, t.tv_sec, t.tv_nsec);
 //         counter=0u;
 //     }
-<<<<<<< HEAD
-// TODO add to queue
+    // TODO: there are 2 lookups in hash_to_block - one from "get_kind" and
+    // second here - this could be easily optimized
 //     register_block(hash, addr, size);
 //     touch(addr, 0, 1 /*called from malloc*/);
     EventEntry_t entry = {
@@ -411,12 +411,6 @@
     (void)success;
 #endif
     // TODO assure that failure can be ignored/handle failure!
-=======
-    // TODO: there are 2 lookups in hash_to_block - one from "get_kind" and
-    // second here - this could be easily optimized
-    register_block(hash, addr, size);
-    touch(addr, 0, 1 /*called from malloc*/);
->>>>>>> 1964eeb7
 }
 
 static void print_memtier_memory(struct memtier_memory *memory)

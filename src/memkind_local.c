// SPDX-License-Identifier: BSD-2-Clause
/* Copyright (C) 2021 Intel Corporation. */

#include <memkind/internal/memkind_arena.h>
#include <memkind/internal/memkind_default.h>
#include <memkind/internal/memkind_mem_attributes.h>
#include <memkind/internal/memkind_private.h>

struct loc_numanodes_t {
    int init_err;
    struct bitmask **per_cpu_numa_nodes;
};

static inline void local_kind_finalize(const struct loc_numanodes_t *g)
{
    if (MEMKIND_LIKELY(!g->init_err)) {
        if (g->per_cpu_numa_nodes) {
            int num_cpus = numa_num_configured_cpus();
            int i;
            for (i = 0; i < num_cpus; ++i) {
                if (g->per_cpu_numa_nodes[i]) {
                    numa_bitmask_free(g->per_cpu_numa_nodes[i]);
                }
            }
        }
        free(g->per_cpu_numa_nodes);
    }
}

static struct loc_numanodes_t memkind_hi_cap_loc_numanodes_g[NODE_VARIANT_MAX];
static pthread_once_t memkind_hi_cap_loc_numanodes_once_g[NODE_VARIANT_MAX] = {
    PTHREAD_ONCE_INIT};
static struct loc_numanodes_t memkind_low_lat_loc_numanodes_g[NODE_VARIANT_MAX];
static pthread_once_t memkind_low_lat_loc_numanodes_once_g[NODE_VARIANT_MAX] = {
    PTHREAD_ONCE_INIT};
static struct loc_numanodes_t memkind_hi_bw_loc_numanodes_g[NODE_VARIANT_MAX];
static pthread_once_t memkind_hi_bw_loc_numanodes_once_g[NODE_VARIANT_MAX] = {
    PTHREAD_ONCE_INIT};

static void memkind_hi_cap_loc_numanodes_init(void)
{
    struct loc_numanodes_t *g =
        &memkind_hi_cap_loc_numanodes_g[NODE_VARIANT_MULTIPLE];
    g->init_err =
        get_per_cpu_local_nodes_mask(&g->per_cpu_numa_nodes, MEM_ATTR_CAPACITY);
}

static void memkind_hi_cap_loc_preferred_numanodes_init(void)
{
    struct loc_numanodes_t *g =
        &memkind_hi_cap_loc_numanodes_g[NODE_VARIANT_SINGLE];
    g->init_err =
        get_per_cpu_local_nodes_mask(&g->per_cpu_numa_nodes, MEM_ATTR_CAPACITY);
}

static void memkind_low_lat_loc_numanodes_init(void)
{
    struct loc_numanodes_t *g =
        &memkind_low_lat_loc_numanodes_g[NODE_VARIANT_MULTIPLE];
    g->init_err =
        get_per_cpu_local_nodes_mask(&g->per_cpu_numa_nodes, MEM_ATTR_LATENCY);
}

static void memkind_low_lat_loc_preferred_numanodes_init(void)
{
    struct loc_numanodes_t *g =
        &memkind_low_lat_loc_numanodes_g[NODE_VARIANT_SINGLE];
    g->init_err =
        get_per_cpu_local_nodes_mask(&g->per_cpu_numa_nodes, MEM_ATTR_LATENCY);
}

static void memkind_hi_bw_loc_numanodes_init(void)
{
    struct loc_numanodes_t *g =
        &memkind_hi_bw_loc_numanodes_g[NODE_VARIANT_MULTIPLE];
    g->init_err = get_per_cpu_local_nodes_mask(&g->per_cpu_numa_nodes,
                                               MEM_ATTR_BANDWIDTH);
}

static void memkind_hi_bw_loc_preferred_numanodes_init(void)
{
    struct loc_numanodes_t *g =
        &memkind_hi_bw_loc_numanodes_g[NODE_VARIANT_SINGLE];
    g->init_err = get_per_cpu_local_nodes_mask(&g->per_cpu_numa_nodes,
                                               MEM_ATTR_BANDWIDTH);
}

static int memkind_hi_cap_loc_get_mbind_nodemask(struct memkind *kind,
                                                 unsigned long *nodemask,
                                                 unsigned long maxnode)
{
    struct loc_numanodes_t *g =
        &memkind_hi_cap_loc_numanodes_g[NODE_VARIANT_MULTIPLE];
    pthread_once(&memkind_hi_cap_loc_numanodes_once_g[NODE_VARIANT_MULTIPLE],
                 memkind_hi_cap_loc_numanodes_init);

    if (MEMKIND_LIKELY(!g->init_err)) {
        int cpu_id = sched_getcpu();
        struct bitmask nodemask_bm = {maxnode, nodemask};
        copy_bitmask_to_bitmask(g->per_cpu_numa_nodes[cpu_id], &nodemask_bm);
    }

    return g->init_err;
}

static int memkind_hi_cap_loc_preferred_get_mbind_nodemask(
    struct memkind *kind, unsigned long *nodemask, unsigned long maxnode)
{
    struct loc_numanodes_t *g =
        &memkind_hi_cap_loc_numanodes_g[NODE_VARIANT_SINGLE];

    pthread_once(&memkind_hi_cap_loc_numanodes_once_g[NODE_VARIANT_SINGLE],
                 memkind_hi_cap_loc_preferred_numanodes_init);

    if (MEMKIND_LIKELY(!g->init_err)) {
        int cpu_id = sched_getcpu();
        struct bitmask nodemask_bm = {maxnode, nodemask};
        copy_bitmask_to_bitmask(g->per_cpu_numa_nodes[cpu_id], &nodemask_bm);
    }

    return g->init_err;
}

static int memkind_low_lat_loc_get_mbind_nodemask(struct memkind *kind,
                                                  unsigned long *nodemask,
                                                  unsigned long maxnode)
{
    struct loc_numanodes_t *g =
        &memkind_low_lat_loc_numanodes_g[NODE_VARIANT_MULTIPLE];
    pthread_once(&memkind_low_lat_loc_numanodes_once_g[NODE_VARIANT_MULTIPLE],
                 memkind_low_lat_loc_numanodes_init);

    if (MEMKIND_LIKELY(!g->init_err)) {
        int cpu_id = sched_getcpu();
        struct bitmask nodemask_bm = {maxnode, nodemask};
        copy_bitmask_to_bitmask(g->per_cpu_numa_nodes[cpu_id], &nodemask_bm);
    }

    return g->init_err;
}

static int memkind_low_lat_loc_preferred_get_mbind_nodemask(
    struct memkind *kind, unsigned long *nodemask, unsigned long maxnode)
{
    struct loc_numanodes_t *g =
        &memkind_low_lat_loc_numanodes_g[NODE_VARIANT_SINGLE];

    pthread_once(&memkind_low_lat_loc_numanodes_once_g[NODE_VARIANT_SINGLE],
                 memkind_low_lat_loc_preferred_numanodes_init);

    if (MEMKIND_LIKELY(!g->init_err)) {
        int cpu_id = sched_getcpu();
        struct bitmask nodemask_bm = {maxnode, nodemask};
        copy_bitmask_to_bitmask(g->per_cpu_numa_nodes[cpu_id], &nodemask_bm);
    }

    return g->init_err;
}

static int memkind_hi_bw_loc_get_mbind_nodemask(struct memkind *kind,
                                                unsigned long *nodemask,
                                                unsigned long maxnode)
{
    struct loc_numanodes_t *g =
        &memkind_hi_bw_loc_numanodes_g[NODE_VARIANT_MULTIPLE];
    pthread_once(&memkind_hi_bw_loc_numanodes_once_g[NODE_VARIANT_MULTIPLE],
                 memkind_hi_bw_loc_numanodes_init);

    if (MEMKIND_LIKELY(!g->init_err)) {
        int cpu_id = sched_getcpu();
        struct bitmask nodemask_bm = {maxnode, nodemask};
        copy_bitmask_to_bitmask(g->per_cpu_numa_nodes[cpu_id], &nodemask_bm);
    }

    return g->init_err;
}

static int memkind_hi_bw_loc_preferred_get_mbind_nodemask(
    struct memkind *kind, unsigned long *nodemask, unsigned long maxnode)
{
    struct loc_numanodes_t *g =
        &memkind_hi_bw_loc_numanodes_g[NODE_VARIANT_SINGLE];

    pthread_once(&memkind_hi_bw_loc_numanodes_once_g[NODE_VARIANT_SINGLE],
                 memkind_hi_bw_loc_preferred_numanodes_init);

    if (MEMKIND_LIKELY(!g->init_err)) {
        int cpu_id = sched_getcpu();
        struct bitmask nodemask_bm = {maxnode, nodemask};
        copy_bitmask_to_bitmask(g->per_cpu_numa_nodes[cpu_id], &nodemask_bm);
    }

    return g->init_err;
}

static int memkind_hi_cap_loc_finalize(memkind_t kind)
{
    local_kind_finalize(&memkind_hi_cap_loc_numanodes_g[NODE_VARIANT_MULTIPLE]);
    return memkind_arena_finalize(kind);
}

static int memkind_hi_cap_loc_preferred_finalize(memkind_t kind)
{
    local_kind_finalize(&memkind_hi_cap_loc_numanodes_g[NODE_VARIANT_SINGLE]);
    return memkind_arena_finalize(kind);
}

static int memkind_low_lat_loc_finalize(memkind_t kind)
{
    local_kind_finalize(
        &memkind_low_lat_loc_numanodes_g[NODE_VARIANT_MULTIPLE]);
    return memkind_arena_finalize(kind);
}

static int memkind_low_lat_loc_preferred_finalize(memkind_t kind)
{
    local_kind_finalize(&memkind_low_lat_loc_numanodes_g[NODE_VARIANT_SINGLE]);
    return memkind_arena_finalize(kind);
}

static int memkind_hi_bw_loc_finalize(memkind_t kind)
{
    local_kind_finalize(&memkind_hi_bw_loc_numanodes_g[NODE_VARIANT_MULTIPLE]);
    return memkind_arena_finalize(kind);
}

static int memkind_hi_bw_loc_preferred_finalize(memkind_t kind)
{
    local_kind_finalize(&memkind_hi_bw_loc_numanodes_g[NODE_VARIANT_SINGLE]);
    return memkind_arena_finalize(kind);
}

static int memkind_loc_check_available(struct memkind *kind)
{
    return kind->ops->get_mbind_nodemask(kind, NULL, 0);
}

static void memkind_hi_cap_loc_init_once(void)
{
    memkind_init(MEMKIND_HIGHEST_CAPACITY_LOCAL, true);
}

static void memkind_hi_cap_loc_preferred_init_once(void)
{
    memkind_init(MEMKIND_HIGHEST_CAPACITY_LOCAL_PREFERRED, true);
}

static void memkind_low_lat_loc_init_once(void)
{
    memkind_init(MEMKIND_LOWEST_LATENCY_LOCAL, true);
}

static void memkind_low_lat_loc_preferred_init_once(void)
{
    memkind_init(MEMKIND_LOWEST_LATENCY_LOCAL_PREFERRED, true);
}
static void memkind_hi_bw_loc_init_once(void)
{
    memkind_init(MEMKIND_HIGHEST_BANDWIDTH_LOCAL, true);
}

static void memkind_hi_bw_loc_preferred_init_once(void)
{
    memkind_init(MEMKIND_HIGHEST_BANDWIDTH_LOCAL_PREFERRED, true);
}
// clang-format off
MEMKIND_EXPORT struct memkind_ops MEMKIND_HIGHEST_CAPACITY_LOCAL_OPS = {
    .create = memkind_arena_create,
    .destroy = memkind_default_destroy,
    .malloc = memkind_arena_malloc,
    .calloc = memkind_arena_calloc,
    .posix_memalign = memkind_arena_posix_memalign,
    .realloc = memkind_arena_realloc,
    .free = memkind_arena_free,
    .check_available = memkind_loc_check_available,
    .mbind = memkind_default_mbind,
    .get_mmap_flags = memkind_default_get_mmap_flags,
    .get_mbind_mode = memkind_default_get_mbind_mode,
    .get_mbind_nodemask = memkind_hi_cap_loc_get_mbind_nodemask,
    .get_arena = memkind_thread_get_arena,
    .init_once = memkind_hi_cap_loc_init_once,
    .malloc_usable_size = memkind_default_malloc_usable_size,
    .finalize = memkind_hi_cap_loc_finalize,
    .get_stat = memkind_arena_get_kind_stat,
<<<<<<< HEAD
    .defrag_reallocate = memkind_arena_defrag_reallocate};

MEMKIND_EXPORT struct memkind_ops MEMKIND_HIGHEST_CAPACITY_LOCAL_PREFERRED_OPS =
    {.create = memkind_arena_create,
     .destroy = memkind_default_destroy,
     .malloc = memkind_arena_malloc,
     .calloc = memkind_arena_calloc,
     .posix_memalign = memkind_arena_posix_memalign,
     .realloc = memkind_arena_realloc,
     .free = memkind_arena_free,
     .check_available = memkind_loc_check_available,
     .mbind = memkind_default_mbind,
     .get_mmap_flags = memkind_default_get_mmap_flags,
     .get_mbind_mode = memkind_preferred_get_mbind_mode,
     .get_mbind_nodemask = memkind_hi_cap_loc_preferred_get_mbind_nodemask,
     .get_arena = memkind_thread_get_arena,
     .init_once = memkind_hi_cap_loc_preferred_init_once,
     .malloc_usable_size = memkind_default_malloc_usable_size,
     .finalize = memkind_hi_cap_loc_preferred_finalize,
     .get_stat = memkind_arena_get_kind_stat,
     .defrag_reallocate = memkind_arena_defrag_reallocate};
=======
    .defrag_reallocate = memkind_arena_defrag_reallocate,
};

MEMKIND_EXPORT struct memkind_ops MEMKIND_HIGHEST_CAPACITY_LOCAL_PREFERRED_OPS = {
    .create = memkind_arena_create,
    .destroy = memkind_default_destroy,
    .malloc = memkind_arena_malloc,
    .calloc = memkind_arena_calloc,
    .posix_memalign = memkind_arena_posix_memalign,
    .realloc = memkind_arena_realloc,
    .free = memkind_arena_free,
    .check_available = memkind_loc_check_available,
    .mbind = memkind_default_mbind,
    .get_mmap_flags = memkind_default_get_mmap_flags,
    .get_mbind_mode = memkind_preferred_get_mbind_mode,
    .get_mbind_nodemask = memkind_hi_cap_loc_preferred_get_mbind_nodemask,
    .get_arena = memkind_thread_get_arena,
    .init_once = memkind_hi_cap_loc_preferred_init_once,
    .malloc_usable_size = memkind_default_malloc_usable_size,
    .finalize = memkind_hi_cap_loc_preferred_finalize,
    .get_stat = memkind_arena_get_kind_stat,
    .defrag_reallocate = memkind_arena_defrag_reallocate,
};
>>>>>>> 046db28d

MEMKIND_EXPORT struct memkind_ops MEMKIND_LOWEST_LATENCY_LOCAL_OPS = {
    .create = memkind_arena_create,
    .destroy = memkind_default_destroy,
    .malloc = memkind_arena_malloc,
    .calloc = memkind_arena_calloc,
    .posix_memalign = memkind_arena_posix_memalign,
    .realloc = memkind_arena_realloc,
    .free = memkind_arena_free,
    .check_available = memkind_loc_check_available,
    .mbind = memkind_default_mbind,
    .get_mmap_flags = memkind_default_get_mmap_flags,
    .get_mbind_mode = memkind_default_get_mbind_mode,
    .get_mbind_nodemask = memkind_low_lat_loc_get_mbind_nodemask,
    .get_arena = memkind_thread_get_arena,
    .init_once = memkind_low_lat_loc_init_once,
    .malloc_usable_size = memkind_default_malloc_usable_size,
    .finalize = memkind_low_lat_loc_finalize,
    .get_stat = memkind_arena_get_kind_stat,
<<<<<<< HEAD
    .defrag_reallocate = memkind_arena_defrag_reallocate};
=======
    .defrag_reallocate = memkind_arena_defrag_reallocate,
};
>>>>>>> 046db28d

MEMKIND_EXPORT struct memkind_ops MEMKIND_LOWEST_LATENCY_LOCAL_PREFERRED_OPS = {
    .create = memkind_arena_create,
    .destroy = memkind_default_destroy,
    .malloc = memkind_arena_malloc,
    .calloc = memkind_arena_calloc,
    .posix_memalign = memkind_arena_posix_memalign,
    .realloc = memkind_arena_realloc,
    .free = memkind_arena_free,
    .check_available = memkind_loc_check_available,
    .mbind = memkind_default_mbind,
    .get_mmap_flags = memkind_default_get_mmap_flags,
    .get_mbind_mode = memkind_preferred_get_mbind_mode,
    .get_mbind_nodemask = memkind_low_lat_loc_preferred_get_mbind_nodemask,
    .get_arena = memkind_thread_get_arena,
    .init_once = memkind_low_lat_loc_preferred_init_once,
    .malloc_usable_size = memkind_default_malloc_usable_size,
    .finalize = memkind_low_lat_loc_preferred_finalize,
    .get_stat = memkind_arena_get_kind_stat,
<<<<<<< HEAD
    .defrag_reallocate = memkind_arena_defrag_reallocate};
=======
    .defrag_reallocate = memkind_arena_defrag_reallocate,
};
>>>>>>> 046db28d

MEMKIND_EXPORT struct memkind_ops MEMKIND_HIGHEST_BANDWIDTH_LOCAL_OPS = {
    .create = memkind_arena_create,
    .destroy = memkind_default_destroy,
    .malloc = memkind_arena_malloc,
    .calloc = memkind_arena_calloc,
    .posix_memalign = memkind_arena_posix_memalign,
    .realloc = memkind_arena_realloc,
    .free = memkind_arena_free,
    .check_available = memkind_loc_check_available,
    .mbind = memkind_default_mbind,
    .get_mmap_flags = memkind_default_get_mmap_flags,
    .get_mbind_mode = memkind_default_get_mbind_mode,
    .get_mbind_nodemask = memkind_hi_bw_loc_get_mbind_nodemask,
    .get_arena = memkind_thread_get_arena,
    .init_once = memkind_hi_bw_loc_init_once,
    .malloc_usable_size = memkind_default_malloc_usable_size,
    .finalize = memkind_hi_bw_loc_finalize,
    .get_stat = memkind_arena_get_kind_stat,
<<<<<<< HEAD
    .defrag_reallocate = memkind_arena_defrag_reallocate};

MEMKIND_EXPORT struct memkind_ops
    MEMKIND_HIGHEST_BANDWIDTH_LOCAL_PREFERRED_OPS = {
        .create = memkind_arena_create,
        .destroy = memkind_default_destroy,
        .malloc = memkind_arena_malloc,
        .calloc = memkind_arena_calloc,
        .posix_memalign = memkind_arena_posix_memalign,
        .realloc = memkind_arena_realloc,
        .free = memkind_arena_free,
        .check_available = memkind_loc_check_available,
        .mbind = memkind_default_mbind,
        .get_mmap_flags = memkind_default_get_mmap_flags,
        .get_mbind_mode = memkind_preferred_get_mbind_mode,
        .get_mbind_nodemask = memkind_hi_bw_loc_preferred_get_mbind_nodemask,
        .get_arena = memkind_thread_get_arena,
        .init_once = memkind_hi_bw_loc_preferred_init_once,
        .malloc_usable_size = memkind_default_malloc_usable_size,
        .finalize = memkind_hi_bw_loc_preferred_finalize,
        .get_stat = memkind_arena_get_kind_stat,
        .defrag_reallocate = memkind_arena_defrag_reallocate};
=======
    .defrag_reallocate = memkind_arena_defrag_reallocate,
};

MEMKIND_EXPORT struct memkind_ops MEMKIND_HIGHEST_BANDWIDTH_LOCAL_PREFERRED_OPS = {
    .create = memkind_arena_create,
    .destroy = memkind_default_destroy,
    .malloc = memkind_arena_malloc,
    .calloc = memkind_arena_calloc,
    .posix_memalign = memkind_arena_posix_memalign,
    .realloc = memkind_arena_realloc,
    .free = memkind_arena_free,
    .check_available = memkind_loc_check_available,
    .mbind = memkind_default_mbind,
    .get_mmap_flags = memkind_default_get_mmap_flags,
    .get_mbind_mode = memkind_preferred_get_mbind_mode,
    .get_mbind_nodemask = memkind_hi_bw_loc_preferred_get_mbind_nodemask,
    .get_arena = memkind_thread_get_arena,
    .init_once = memkind_hi_bw_loc_preferred_init_once,
    .malloc_usable_size = memkind_default_malloc_usable_size,
    .finalize = memkind_hi_bw_loc_preferred_finalize,
    .get_stat = memkind_arena_get_kind_stat,
    .defrag_reallocate = memkind_arena_defrag_reallocate,
};
// clang-format on
>>>>>>> 046db28d
<|MERGE_RESOLUTION|>--- conflicted
+++ resolved
@@ -282,29 +282,6 @@
     .malloc_usable_size = memkind_default_malloc_usable_size,
     .finalize = memkind_hi_cap_loc_finalize,
     .get_stat = memkind_arena_get_kind_stat,
-<<<<<<< HEAD
-    .defrag_reallocate = memkind_arena_defrag_reallocate};
-
-MEMKIND_EXPORT struct memkind_ops MEMKIND_HIGHEST_CAPACITY_LOCAL_PREFERRED_OPS =
-    {.create = memkind_arena_create,
-     .destroy = memkind_default_destroy,
-     .malloc = memkind_arena_malloc,
-     .calloc = memkind_arena_calloc,
-     .posix_memalign = memkind_arena_posix_memalign,
-     .realloc = memkind_arena_realloc,
-     .free = memkind_arena_free,
-     .check_available = memkind_loc_check_available,
-     .mbind = memkind_default_mbind,
-     .get_mmap_flags = memkind_default_get_mmap_flags,
-     .get_mbind_mode = memkind_preferred_get_mbind_mode,
-     .get_mbind_nodemask = memkind_hi_cap_loc_preferred_get_mbind_nodemask,
-     .get_arena = memkind_thread_get_arena,
-     .init_once = memkind_hi_cap_loc_preferred_init_once,
-     .malloc_usable_size = memkind_default_malloc_usable_size,
-     .finalize = memkind_hi_cap_loc_preferred_finalize,
-     .get_stat = memkind_arena_get_kind_stat,
-     .defrag_reallocate = memkind_arena_defrag_reallocate};
-=======
     .defrag_reallocate = memkind_arena_defrag_reallocate,
 };
 
@@ -328,7 +305,6 @@
     .get_stat = memkind_arena_get_kind_stat,
     .defrag_reallocate = memkind_arena_defrag_reallocate,
 };
->>>>>>> 046db28d
 
 MEMKIND_EXPORT struct memkind_ops MEMKIND_LOWEST_LATENCY_LOCAL_OPS = {
     .create = memkind_arena_create,
@@ -348,12 +324,8 @@
     .malloc_usable_size = memkind_default_malloc_usable_size,
     .finalize = memkind_low_lat_loc_finalize,
     .get_stat = memkind_arena_get_kind_stat,
-<<<<<<< HEAD
-    .defrag_reallocate = memkind_arena_defrag_reallocate};
-=======
-    .defrag_reallocate = memkind_arena_defrag_reallocate,
-};
->>>>>>> 046db28d
+    .defrag_reallocate = memkind_arena_defrag_reallocate,
+};
 
 MEMKIND_EXPORT struct memkind_ops MEMKIND_LOWEST_LATENCY_LOCAL_PREFERRED_OPS = {
     .create = memkind_arena_create,
@@ -373,12 +345,8 @@
     .malloc_usable_size = memkind_default_malloc_usable_size,
     .finalize = memkind_low_lat_loc_preferred_finalize,
     .get_stat = memkind_arena_get_kind_stat,
-<<<<<<< HEAD
-    .defrag_reallocate = memkind_arena_defrag_reallocate};
-=======
-    .defrag_reallocate = memkind_arena_defrag_reallocate,
-};
->>>>>>> 046db28d
+    .defrag_reallocate = memkind_arena_defrag_reallocate,
+};
 
 MEMKIND_EXPORT struct memkind_ops MEMKIND_HIGHEST_BANDWIDTH_LOCAL_OPS = {
     .create = memkind_arena_create,
@@ -398,11 +366,10 @@
     .malloc_usable_size = memkind_default_malloc_usable_size,
     .finalize = memkind_hi_bw_loc_finalize,
     .get_stat = memkind_arena_get_kind_stat,
-<<<<<<< HEAD
-    .defrag_reallocate = memkind_arena_defrag_reallocate};
-
-MEMKIND_EXPORT struct memkind_ops
-    MEMKIND_HIGHEST_BANDWIDTH_LOCAL_PREFERRED_OPS = {
+    .defrag_reallocate = memkind_arena_defrag_reallocate,
+};
+
+MEMKIND_EXPORT struct memkind_ops MEMKIND_HIGHEST_BANDWIDTH_LOCAL_PREFERRED_OPS = {
         .create = memkind_arena_create,
         .destroy = memkind_default_destroy,
         .malloc = memkind_arena_malloc,
@@ -420,30 +387,6 @@
         .malloc_usable_size = memkind_default_malloc_usable_size,
         .finalize = memkind_hi_bw_loc_preferred_finalize,
         .get_stat = memkind_arena_get_kind_stat,
-        .defrag_reallocate = memkind_arena_defrag_reallocate};
-=======
-    .defrag_reallocate = memkind_arena_defrag_reallocate,
-};
-
-MEMKIND_EXPORT struct memkind_ops MEMKIND_HIGHEST_BANDWIDTH_LOCAL_PREFERRED_OPS = {
-    .create = memkind_arena_create,
-    .destroy = memkind_default_destroy,
-    .malloc = memkind_arena_malloc,
-    .calloc = memkind_arena_calloc,
-    .posix_memalign = memkind_arena_posix_memalign,
-    .realloc = memkind_arena_realloc,
-    .free = memkind_arena_free,
-    .check_available = memkind_loc_check_available,
-    .mbind = memkind_default_mbind,
-    .get_mmap_flags = memkind_default_get_mmap_flags,
-    .get_mbind_mode = memkind_preferred_get_mbind_mode,
-    .get_mbind_nodemask = memkind_hi_bw_loc_preferred_get_mbind_nodemask,
-    .get_arena = memkind_thread_get_arena,
-    .init_once = memkind_hi_bw_loc_preferred_init_once,
-    .malloc_usable_size = memkind_default_malloc_usable_size,
-    .finalize = memkind_hi_bw_loc_preferred_finalize,
-    .get_stat = memkind_arena_get_kind_stat,
-    .defrag_reallocate = memkind_arena_defrag_reallocate,
-};
-// clang-format on
->>>>>>> 046db28d
+        .defrag_reallocate = memkind_arena_defrag_reallocate,
+};
+// clang-format on
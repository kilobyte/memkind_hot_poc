#!/bin/bash
# SPDX-License-Identifier: BSD-2-Clause
# Copyright (C) 2019 - 2020 Intel Corporation.

#
# docker_run_build.sh - is called inside a Docker container;
# prepares and runs memkind build for specified pull request number
#
set -e

export UTILS_PREFIX=utils/docker

<<<<<<< HEAD
if [ -n "$QEMU_TEST" ]; then
    UTILS_QEMU=utils/qemu
    "$UTILS_PREFIX"/docker_install_libvirt.sh
    "$UTILS_PREFIX"/docker_install_qemu.sh
    sudo python3 "$UTILS_QEMU"/main.py --image="$UTILS_QEMU"/qemu-image/ubuntu-1804.img  --mode=test --force_reinstall
else
    if [ -n "$CODECOV_TOKEN" ]; then
        GCOV_OPTION="--enable-gcov"
    fi

    # if ndctl library version is specified install library
    if [ -n "$NDCTL_LIBRARY_VERSION" ]; then
        "$UTILS_PREFIX"/docker_install_ndctl.sh
    fi

    "$UTILS_PREFIX"/docker_install_hwloc.sh

    # building memkind sources and tests
    ./autogen.sh
    ./configure --prefix=/usr $GCOV_OPTION
    make -j "$(nproc)"
    make -j "$(nproc)" checkprogs

    # building RPM package
    if [[ $(cat /etc/os-release) = *"Fedora"* ]]; then
        make -j "$(nproc)" rpm
    fi

    # installing memkind
    sudo make install

    # if TBB library version is specified install library and use it
    # as MEMKIND_HEAP_MANAGER
    if [ -n "$TBB_LIBRARY_VERSION" ]; then
        source "$UTILS_PREFIX"/docker_install_tbb.sh
        HEAP_MANAGER="TBB"
    fi
    if [ -n "$TEST_SUITE_NAME" ]; then
        "$UTILS_PREFIX"/docker_run_test.sh "$HEAP_MANAGER"
    fi
=======
if [ -n "$CODECOV_TOKEN" ]; then
    GCOV_OPTION="--enable-gcov"
fi

# if ndctl library version is specified install library
if [ -n "$NDCTL_LIBRARY_VERSION" ]; then
    "$UTILS_PREFIX"/docker_install_ndctl.sh
fi

# building memkind sources and tests
./autogen.sh
./configure --prefix=/usr $GCOV_OPTION
make -j "$(nproc)"
make -j "$(nproc)" checkprogs

# building RPM package
if [[ $(cat /etc/os-release) = *"fedora"* ]]; then
    make -j "$(nproc)" rpm
fi

# installing memkind
sudo make install
sudo ldconfig

# if TBB library version is specified install library and use it
# as MEMKIND_HEAP_MANAGER
if [ -n "$TBB_LIBRARY_VERSION" ]; then
    source "$UTILS_PREFIX"/docker_install_tbb.sh
    HEAP_MANAGER="TBB"
fi
if [ -n "$TEST_SUITE_NAME" ]; then
    "$UTILS_PREFIX"/docker_run_test.sh "$HEAP_MANAGER"
>>>>>>> f219f30b
fi<|MERGE_RESOLUTION|>--- conflicted
+++ resolved
@@ -10,7 +10,6 @@
 
 export UTILS_PREFIX=utils/docker
 
-<<<<<<< HEAD
 if [ -n "$QEMU_TEST" ]; then
     UTILS_QEMU=utils/qemu
     "$UTILS_PREFIX"/docker_install_libvirt.sh
@@ -26,8 +25,6 @@
         "$UTILS_PREFIX"/docker_install_ndctl.sh
     fi
 
-    "$UTILS_PREFIX"/docker_install_hwloc.sh
-
     # building memkind sources and tests
     ./autogen.sh
     ./configure --prefix=/usr $GCOV_OPTION
@@ -35,12 +32,13 @@
     make -j "$(nproc)" checkprogs
 
     # building RPM package
-    if [[ $(cat /etc/os-release) = *"Fedora"* ]]; then
+    if [[ $(cat /etc/os-release) = *"fedora"* ]]; then
         make -j "$(nproc)" rpm
     fi
 
     # installing memkind
     sudo make install
+    sudo ldconfig
 
     # if TBB library version is specified install library and use it
     # as MEMKIND_HEAP_MANAGER
@@ -51,38 +49,4 @@
     if [ -n "$TEST_SUITE_NAME" ]; then
         "$UTILS_PREFIX"/docker_run_test.sh "$HEAP_MANAGER"
     fi
-=======
-if [ -n "$CODECOV_TOKEN" ]; then
-    GCOV_OPTION="--enable-gcov"
-fi
-
-# if ndctl library version is specified install library
-if [ -n "$NDCTL_LIBRARY_VERSION" ]; then
-    "$UTILS_PREFIX"/docker_install_ndctl.sh
-fi
-
-# building memkind sources and tests
-./autogen.sh
-./configure --prefix=/usr $GCOV_OPTION
-make -j "$(nproc)"
-make -j "$(nproc)" checkprogs
-
-# building RPM package
-if [[ $(cat /etc/os-release) = *"fedora"* ]]; then
-    make -j "$(nproc)" rpm
-fi
-
-# installing memkind
-sudo make install
-sudo ldconfig
-
-# if TBB library version is specified install library and use it
-# as MEMKIND_HEAP_MANAGER
-if [ -n "$TBB_LIBRARY_VERSION" ]; then
-    source "$UTILS_PREFIX"/docker_install_tbb.sh
-    HEAP_MANAGER="TBB"
-fi
-if [ -n "$TEST_SUITE_NAME" ]; then
-    "$UTILS_PREFIX"/docker_run_test.sh "$HEAP_MANAGER"
->>>>>>> f219f30b
 fi
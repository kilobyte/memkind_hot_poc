--- conflicted
+++ resolved
@@ -317,10 +317,7 @@
                  "=c"(registers->ecx),
                  "=d"(registers->edx):"0"(leaf), "2"(subleaf));
 #else
-<<<<<<< HEAD
-=======
     // Non-x86 can't possibly be Knight's Landing nor Knight's Mill.
->>>>>>> 87853583
     registers->eax = 0;
 #endif
 }

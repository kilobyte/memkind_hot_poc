--- conflicted
+++ resolved
@@ -261,14 +261,10 @@
 // hotness calculation
 extern unsigned long long hotness_measure_window;
 extern double old_time_window_hotness_weight;
-<<<<<<< HEAD
-#define RANKING_BUFFER_SIZE_ELEMENTS    1000000 // TODO make tests, add error handling and come up with some sensible value
-=======
 
 #define DEFAULT_HOTNESS_MEASURE_WINDOW  1000000000 // time window is 1s
 #define DEFAULT_OLD_HOTNESS_WINDOW_WEIGHT  0.4
-#define RANKING_BUFFER_SIZE_ELEMENTS    1000 // TODO make tests, add error handling and come up with some sensible value
->>>>>>> dd8a98fb
+#define RANKING_BUFFER_SIZE_ELEMENTS    1000000 // TODO make tests, add error handling and come up with some sensible value
 #define RANKING_TOUCH_ALL 0
 
 // logging


#include <memkind/internal/memkind_memtier.h>
#include <memkind/internal/memkind_log.h>
#include <memkind/internal/bthash.h>
#include <memkind/internal/critnib.h>
#include <memkind/internal/tachanka.h>
#include <memkind/internal/ranking.h>
#include <memkind/internal/lockless_srmw_queue.h>
#include <memkind/internal/bigary.h>

#include <pthread.h>
#include <stdint.h>
#include <stdio.h>
#include <stdlib.h>
#include <time.h>
#include <errno.h>
#include <stdatomic.h>
#include <assert.h>


// DEBUG
#ifndef MEMKIND_EXPORT
#define MEMKIND_EXPORT __attribute__((visibility("default")))
#endif

struct ttype *ttypes;
struct tblock *tblocks;

static int ntypes = 0;
static int nblocks = 0;
static int freeblock = -1;

// TODO (possibly) move elsewhere - make sure multiple rankings are supported!
static ranking_t *ranking;
static lq_buffer_t ranking_event_buff;
static _Atomic double g_dramToTotalMemRatio=1.0;
/*static*/ critnib *hash_to_type, *addr_to_block;
static bigary ba_ttypes, ba_tblocks;

#define ADD(var,x) __sync_fetch_and_add(&(var), (x))
#define SUB(var,x) __sync_fetch_and_sub(&(var), (x))

#define CHECK_ADDED_SIZE

#ifdef CHECK_ADDED_SIZE
static size_t g_total_critnib_size=0u;
static size_t g_total_ranking_size=0u;
#endif

void register_block(uint64_t hash, void *addr, size_t size)
{
    struct ttype *t;
#ifdef CHECK_ADDED_SIZE
    assert(g_total_ranking_size == g_total_critnib_size);
#endif

    //printf("hash: %lu\n", hash);

    int nt = critnib_get(hash_to_type, hash);
    if (nt == -1) {
        nt = __sync_fetch_and_add(&ntypes, 1);
        t = &ttypes[nt];
        bigary_alloc(&ba_ttypes, nt*sizeof(struct ttype));
        if (nt >= MAXTYPES)
        {
            log_fatal("Too many distinct alloc types");
            exit(-1);
        }
        t->hash = hash;
        t->total_size = 0; // will be incremented later
        t->timestamp_state = TIMESTAMP_NOT_SET;
        if (critnib_insert(hash_to_type, nt) == EEXIST) {
            // TODO FREE nt !!!
            nt = critnib_get(hash_to_type, hash); // raced with another thread
            if (nt == -1) {
                log_fatal("Alloc type disappeared?!?");
                exit(-1);
            }
            t = &ttypes[nt];
        }
        t->n1=0u;
        t->n2=0u;
        t->touchCb = NULL;
        t->touchCbArg = NULL;
#if PRINT_POLICY_LOG_STATISTICS_INFO
        static atomic_uint_fast64_t counter=0;
        counter++;
        log_info("new type created, total types: %lu", counter);
#endif
    } else {
        t = &ttypes[nt];
    }

    t->num_allocs++;
    t->total_size+= size;

    int fb, nf;
    do {
        fb = freeblock;
        // WARNING HACK AHEAD
        // background: non-initialized blocks have nextfree == 0
        // issue: when uninitialized block is taken, nextfree is incorrect (0)
        // this leads to reuse of block 0,
        // which produces serious errors in execution
        // initialization would probably be welcome, but is non-trivial:
        // separate initialized size should be stored here,
        // we cannot rely solely on bigary_alloc
        if (fb <= 0) {
            fb = __sync_fetch_and_add(&nblocks, 1);
            bigary_alloc(&ba_tblocks, (fb+1)*sizeof(struct tblock));
            if (fb >= MAXBLOCKS) {
                log_fatal("Too many allocated blocks");
                exit(-1);
            }
            break;
        }
        nf = tblocks[fb].nextfree;
    } while (!__atomic_compare_exchange_n(&freeblock, &fb, nf, 1, __ATOMIC_ACQ_REL, __ATOMIC_ACQUIRE));

    struct tblock *bl = &tblocks[fb];
    if (fb >= MAXBLOCKS) {
        log_fatal("Too many allocated blocks");
        exit(-1);
    }

    bl->addr = addr;
    bl->size = size;
    bl->type = nt;

#if PRINT_CRITNIB_NEW_BLOCK_REGISTERED_INFO
    log_info("New block %d registered: addr %p size %lu type %d", fb, (void*)addr, size, nt);
#endif

    critnib_insert(addr_to_block, fb);
#ifdef CHECK_ADDED_SIZE
    g_total_critnib_size += size;
#endif
}

void realloc_block(void *addr, void *new_addr, size_t size)
{
    int bln = critnib_remove(addr_to_block, (intptr_t)addr);

    if (bln == -1)
    {
#if PRINT_CRITNIB_NOT_FOUND_ON_REALLOC_WARNING
        log_info("WARNING: Tried realloc a non-allocated block at %p", addr);
#endif
#if CRASH_ON_BLOCK_NOT_FOUND
        assert(false && "dealloc non-allocated block!"); // TODO remove!
#endif
        return;
    }
    struct tblock *bl = &tblocks[bln];
#ifdef CHECK_ADDED_SIZE
    assert(g_total_critnib_size >= bl->size);
    g_total_critnib_size -= bl->size;
    assert(g_total_ranking_size == g_total_critnib_size);
#endif

    log_info("realloc %p -> %p (block %d, type %d)", addr, new_addr, bln, bl->type);

    bl->addr = new_addr;
    struct ttype *t = &ttypes[bl->type];
    SUB(t->total_size, bl->size);
    ADD(t->total_size, size);
    // TODO the new block might have completely different hash/type ...
    critnib_insert(addr_to_block, bln);
#ifdef CHECK_ADDED_SIZE
    g_total_critnib_size += size;
#endif
}

void register_block_in_ranking(void * addr, size_t size)
{
    int bln = critnib_find_le(addr_to_block, (uint64_t)addr);
    if (bln == -1) {
<<<<<<< HEAD
        assert(false && "only existing blocks can be registered!");
=======
#if PRINT_CRITNIB_NOT_FOUND_ON_UNREGISTER_BLOCK_WARNING
        log_info("WARNING: Tried deallocating a non-allocated block at %p", addr);
#endif
#if CRASH_ON_BLOCK_NOT_FOUND
        assert(false && "only existing blocks can be unregistered!");
#endif
>>>>>>> 1c3e18be
        return;
    }
    int type = tblocks[bln].type;
    assert(type != -1);
#ifdef CHECK_ADDED_SIZE
    volatile size_t pre_real_ranking_size = ranking_calculate_total_size(ranking);
#endif
    ranking_add(ranking, ttypes[type].f, size);
#ifdef CHECK_ADDED_SIZE
    g_total_ranking_size += size;
    assert(g_total_ranking_size == g_total_critnib_size);
    volatile size_t real_ranking_size = ranking_calculate_total_size(ranking);
    assert(g_total_ranking_size == real_ranking_size);
    assert(pre_real_ranking_size + size == real_ranking_size);
//     wre_destroy(temp_cpy);
#endif
}

void unregister_block_from_ranking(void * addr)
{
#ifdef CHECK_ADDED_SIZE
    assert(g_total_ranking_size == g_total_critnib_size);
#endif
    int bln = critnib_find_le(addr_to_block, (uint64_t)addr);
    if (bln == -1) {
        assert(false && "only existing blocks can be unregistered!");
        return;
    }
    int type = tblocks[bln].type;
    assert(type != -1);
    ranking_remove(ranking, ttypes[type].f, tblocks[bln].size);
#ifdef CHECK_ADDED_SIZE
    assert(g_total_ranking_size >= tblocks[bln].size);
    g_total_ranking_size -= tblocks[bln].size;
#endif
}

void unregister_block(void *addr)
{
    int bln = critnib_remove(addr_to_block, (intptr_t)addr);
    if (bln == -1)
    {
#if PRINT_CRITNIB_NOT_FOUND_ON_UNREGISTER_BLOCK_WARNING
        log_info("WARNING: Tried deallocating a non-allocated block at %p", addr);
#endif
#if CRASH_ON_BLOCK_NOT_FOUND
        assert(false && "dealloc non-allocated block!"); // TODO remove!
#endif
        return;
    }
    struct tblock *bl = &tblocks[bln];
    struct ttype *t = &ttypes[bl->type];
    SUB(t->num_allocs, 1);
    SUB(t->total_size, bl->size);
#ifdef CHECK_ADDED_SIZE
    assert(g_total_critnib_size >= bl->size);
    g_total_critnib_size -= bl->size;
    assert(g_total_ranking_size == g_total_critnib_size);
    assert(g_total_ranking_size == ranking_calculate_total_size(ranking));
#endif
    bl->addr = 0;
    bl->size = 0;
    __atomic_exchange(&freeblock, &bln, &bl->nextfree, __ATOMIC_ACQ_REL);
}

MEMKIND_EXPORT Hotness_e tachanka_get_hotness_type(const void *addr)
{
    int bln = critnib_find_le(addr_to_block, (uintptr_t)addr);

    if (bln < 0 || addr >= tblocks[bln].addr + tblocks[bln].size)
        return HOTNESS_NOT_FOUND;
    struct ttype *t = &ttypes[tblocks[bln].type];

    //printf("get_hotness block %d, type %d hot %g\n", bln, tblocks[bln].type, ttypes[tblocks[bln].type].f);

    if (ranking_is_hot(ranking, t))
        return HOTNESS_HOT;
    return HOTNESS_COLD;
}

MEMKIND_EXPORT double tachanka_get_hot_thresh(void)
{
    return ranking_get_hot_threshold(ranking);
}

MEMKIND_EXPORT Hotness_e tachanka_get_hotness_type_hash(uint64_t hash)
{
    Hotness_e ret = HOTNESS_NOT_FOUND;
    int nt = critnib_get(hash_to_type, hash);
    if (nt != -1) {
        struct ttype *t = &ttypes[nt];
        if (ranking_is_hot(ranking, t))
            ret = HOTNESS_HOT;
        else
            ret = HOTNESS_COLD;
    }

    return ret;
}

/// @warning NOT THREAD SAFE
/// This function operates on block that should not be freed/modifed
/// in the meantime
void touch(void *addr, __u64 timestamp, int from_malloc)
{
#ifdef CHECK_ADDED_SIZE
    assert(g_total_ranking_size == ranking_calculate_total_size(ranking));
#endif
    int bln = critnib_find_le(addr_to_block, (uint64_t)addr);
    if (bln == -1) {
#if PRINT_CRITNIB_NOT_FOUND_ON_TOUCH_WARNING
        log_info("WARNING: Addr %p not in known tachanka range  %p - %p", (char*)addr,
            (char*)bl->addr, (char*)(bl->addr + bl->size));
#endif
        assert(from_malloc == 0);
        return;
    }
    struct tblock *bl = &tblocks[bln];
    if ((char*)addr >= (char*)(bl->addr + bl->size)) {
#if PRINT_CRITNIB_NOT_FOUND_ON_TOUCH_WARNING
        log_info("WARNING: Addr %p not in known tachanka range  %p - %p", (char*)addr,
            (char*)bl->addr, (char*)(bl->addr + bl->size));
#endif
        assert(from_malloc == 0);
        return;
    }

    //printf("bln: %d", bln);
    //printf("bl->type: %d\n", bl->type);

//     else
//     {
//         printf("tachanka touch for known area!\n");
//     }
    assert(bl->type >= 0);
//     assert(bl->type > 0); TODO check if this is the case in our scenario
    struct ttype *t = &ttypes[bl->type];
    // TODO - is this thread safeness needed? or best effort will be enough?
    //__sync_fetch_and_add(&t->accesses, 1);

//     int hotness =1 ;
    size_t total_size = t->total_size;
    if (total_size>0) {
        if (from_malloc) {
            assert(from_malloc == 1); // other case should not occur
            // TODO clean this up, this is (should be?) dead code
            assert(false); // interface changed, this should never be called
//             ranking_add(ranking, bl); // first of all, add
    //         hotness=INIT_MALLOC_HOTNESS; TODO this does not work, for now
        } else {
            double hotness = 1e16/total_size ;
            ranking_touch(ranking, t, timestamp, hotness);
        }
    }

#if PRINT_CRITNIB_TOUCH_INFO
    static atomic_uint_fast16_t counter=0;
    const uint64_t interval=1000;
    if (++counter > interval) {
        struct timespec t;
        int ret = clock_gettime(CLOCK_MONOTONIC, &t);
        if (ret != 0) {
            log_fatal("ASSERT TOUCH COUNTER FAILURE!\n");
            exit(-1);
        }
        log_info("touch counter %lu hit, [seconds, nanoseconds]: [%ld, %ld]",
            interval, t.tv_sec, t.tv_nsec);
        counter=0u;
    }
#endif

    // TODO make decisions regarding thread-safeness
    // thread-safeness:
    //  - can we actually touch a removed structure?
    //  - is it a problem?
    // current solution: assert(FALSE)
    // future solution: ignore?
//     printf("touches tachanka, timestamp: [%llu]\n", timestamp);
#ifdef CHECK_ADDED_SIZE
    assert(g_total_ranking_size == ranking_calculate_total_size(ranking));
#endif
}

static bool initialized=false;
void tachanka_init(double old_window_hotness_weight, size_t event_queue_size)
{
#ifdef CHECK_ADDED_SIZE
    // re-initalize global variables
    g_total_critnib_size=0u;
    g_total_ranking_size=0u;
#endif

    bigary_init(&ba_tblocks, BIGARY_DRAM, 0);
//     bigary_init(&ba_tblocks, -1, MAP_ANONYMOUS | MAP_PRIVATE, 0);
    tblocks = ba_tblocks.area;

    bigary_init(&ba_ttypes, BIGARY_DRAM, 0);
//     bigary_init(&ba_ttypes, -1, MAP_ANONYMOUS | MAP_PRIVATE, 0); // TODO NOT 0 !!!
    ttypes = ba_ttypes.area;

    read_maps();

    addr_to_block = critnib_new((uint64_t*)tblocks, sizeof(tblocks[0]) / sizeof(uint64_t));
    hash_to_type = critnib_new((uint64_t*)ttypes, sizeof(ttypes[0]) / sizeof(uint64_t));

    ranking_create(&ranking, old_window_hotness_weight);
    ranking_event_init(&ranking_event_buff, event_queue_size);

    initialized = true;
}

MEMKIND_EXPORT void tachanka_set_dram_total_ratio(double ratio)
{
    if (ratio < 0 || ratio > 1) {
        log_fatal("Incorrect ratio [%f], exiting", ratio);
        exit(-1);
    }

    g_dramToTotalMemRatio = ratio;
}

void tachanka_update_threshold(void)
{
    ranking_calculate_hot_threshold_dram_total(ranking, g_dramToTotalMemRatio);
}

void tachanka_destroy(void)
{
    ranking_destroy(ranking);
    ranking_event_destroy(&ranking_event_buff);
}

static int _size;
static double _hotness;

static int size_hotness(int nt)
{
    if (ttypes[nt].total_size == _size) {
        _hotness = ttypes[nt].f;
        return 1;
    }
    return 0;
}

MEMKIND_EXPORT double tachanka_get_obj_hotness(int size)
{
    _size = size;
    _hotness = -1;
    critnib_iter(hash_to_type, size_hotness);
    return _hotness;
}

MEMKIND_EXPORT double tachanka_get_addr_hotness(void *addr)
{
    double ret = -1;
    int bln = critnib_find_le(addr_to_block, (uintptr_t)addr);
    if (bln >= 0) {
        struct ttype *t = &ttypes[tblocks[bln].type];
        ret = t->f;
    }
    return ret;
}

// MEMKIND_EXPORT double tachanka_set_touch_callback(void *addr, const char *name)
MEMKIND_EXPORT int tachanka_set_touch_callback(void *addr, tachanka_touch_callback cb, void* arg)
{
    int ret = -1;
    int bln = critnib_find_le(addr_to_block, (uintptr_t)addr);
    if (bln>=0) {
        struct ttype *t = &ttypes[tblocks[bln].type];

        ranking_set_touch_callback(ranking, cb, arg, t);
        ret=0;
    }
    return ret;
}

MEMKIND_EXPORT bool tachanka_ranking_event_push(EventEntry_t *event)
{
    if (initialized == false) {
        log_fatal("push onto non-initialized queue");
        exit(-1);
    }
    return ranking_event_push(&ranking_event_buff, event);
}

MEMKIND_EXPORT bool tachanka_ranking_event_pop(EventEntry_t *event)
{
    if (initialized == false) {
        log_fatal("pop from a non-initialized queue");
        exit(-1);
    }
    return ranking_event_pop(&ranking_event_buff, event);
}<|MERGE_RESOLUTION|>--- conflicted
+++ resolved
@@ -175,16 +175,12 @@
 {
     int bln = critnib_find_le(addr_to_block, (uint64_t)addr);
     if (bln == -1) {
-<<<<<<< HEAD
-        assert(false && "only existing blocks can be registered!");
-=======
 #if PRINT_CRITNIB_NOT_FOUND_ON_UNREGISTER_BLOCK_WARNING
         log_info("WARNING: Tried deallocating a non-allocated block at %p", addr);
 #endif
 #if CRASH_ON_BLOCK_NOT_FOUND
         assert(false && "only existing blocks can be unregistered!");
 #endif
->>>>>>> 1c3e18be
         return;
     }
     int type = tblocks[bln].type;

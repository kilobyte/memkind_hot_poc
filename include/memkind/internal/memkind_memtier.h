--- conflicted
+++ resolved
@@ -261,14 +261,10 @@
 // hotness calculation
 extern unsigned long long hotness_measure_window;
 extern double old_time_window_hotness_weight;
-<<<<<<< HEAD
 
 #define DEFAULT_HOTNESS_MEASURE_WINDOW  1000000000 // time window is 1s
 #define DEFAULT_OLD_HOTNESS_WINDOW_WEIGHT  0.4
-#define RANKING_BUFFER_SIZE_ELEMENTS    1000000 // TODO make tests, add error handling and come up with some sensible value
-=======
 #define RANKING_BUFFER_SIZE_ELEMENTS    1000 // TODO make tests, add error handling and come up with some sensible value
->>>>>>> a1a1394e
 #define RANKING_TOUCH_ALL 0
 
 // logging
@@ -335,18 +331,12 @@
 //
 // hotness threshold needs to be more up-to-date than pebs touches,
 // it has more influence on ratio
-<<<<<<< HEAD
-#define HOTNESS_PEBS_TREAD_FREQUENCY 50.0
+#define HOTNESS_PEBS_TREAD_FREQUENCY 10.0
+#define HOTNESS_RANKING_EVENT_ITERATIONS_PER_CYCLE \
+    (MAX_RANKING_EVENTS_PER_NOMINAL_SECOND/HOTNESS_PEBS_TREAD_FREQUENCY)
 // smaller value -> more frequent sampling
 // 10000 = around 100 samples on *my machine* / sec in matmul test
 #define HOTNESS_PEBS_SAMPLING_INTERVAL 1000
-=======
-#define HOTNESS_PEBS_TREAD_FREQUENCY 10.0
-#define HOTNESS_RANKING_EVENT_ITERATIONS_PER_CYCLE \
-    (MAX_RANKING_EVENTS_PER_NOMINAL_SECOND/HOTNESS_PEBS_TREAD_FREQUENCY)
-// #define HOTNESS_PEBS_SAMPLING_FREQUENCY 10000
-#define HOTNESS_PEBS_SAMPLING_FREQUENCY 1000
->>>>>>> a1a1394e
 
 #define CONTROLLER_INTEGRAL_GAIN \
     (CONTROLLER_INTEGRAL_GAIN_PER_SECOND/HOTNESS_PEBS_TREAD_FREQUENCY)

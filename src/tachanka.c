--- conflicted
+++ resolved
@@ -19,9 +19,7 @@
 #include <errno.h>
 #include <stdatomic.h>
 #include <assert.h>
-<<<<<<< HEAD
 #include "unistd.h"
-=======
 #include <fcntl.h>
 #include <signal.h>
 
@@ -31,7 +29,6 @@
 #include <sys/syscall.h>         /* Definition of SYS_* constants */
 #include <sys/types.h>
 
->>>>>>> 51032659
 
 // DEBUG
 #ifndef MEMKIND_EXPORT
@@ -255,33 +252,6 @@
 #endif
 }
 
-<<<<<<< HEAD
-void unregister_block_from_ranking(void * addr)
-{
-#if CHECK_ADDED_SIZE
-    assert(g_total_ranking_size == g_total_critnib_size);
-#endif
-    int bln = critnib_find_le(addr_to_block, (uint64_t)addr);
-    if (bln == -1) {
-#if PRINT_CRITNIB_NOT_FOUND_ON_UNREGISTER_BLOCK_WARNING
-        log_info("WARNING: Tried deallocating a non-allocated block at %p", addr);
-#endif
-#if CRASH_ON_BLOCK_NOT_FOUND
-        assert(false && "only existing blocks can be unregistered!");
-#endif
-        return;
-    }
-    int type = tblocks[bln].type;
-    assert(type != -1);
-    ranking_remove(ranking, ttypes[type].f, tblocks[bln].size);
-#if CHECK_ADDED_SIZE
-    assert(g_total_ranking_size >= tblocks[bln].size);
-    g_total_ranking_size -= tblocks[bln].size;
-#endif
-}
-
-=======
->>>>>>> 51032659
 void unregister_block(void *addr)
 {
     int bln = critnib_remove(addr_to_block, (intptr_t)addr);

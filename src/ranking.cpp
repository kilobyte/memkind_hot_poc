extern "C" {
#include "memkind/internal/ranking.h"
#include "memkind/internal/wre_avl_tree.h"
}

#include <algorithm>
#include <atomic>
#include <cassert>
#include <cstring>
#include <jemalloc/jemalloc.h>
#include <limits>
#include <mutex>
#include <vector>
#include <cmath>

#include "memkind/internal/memkind_private.h"
#include "memkind/internal/memkind_log.h"
#include "memkind/internal/memkind_memtier.h"

#define abs(x) ((x) >= 0 ? (x) : -(x))

// TODO extern ttypes cannot stay like that!!!
// this should be fixed once custom allocator is created
extern struct ttype *ttypes;

// #define THREAD_SAFE
// #define THREAD_CHECKER

#ifdef THREAD_SAFE
#ifdef THREAD_CHECKER

class recursion_counter {
    static thread_local int counter;
public:
    recursion_counter() {
        counter++;
        assert(counter == 1);
    }
    ~recursion_counter() {
        counter--;
        assert(counter == 0);
    }
};

thread_local int recursion_counter::counter=0;

// #define RANKING_LOCK_GUARD(ranking) std::lock_guard<std::mutex> lock_guard((ranking)->mutex)
#define RANKING_LOCK_GUARD(ranking) /* do { */                       \
    static thread_local bool thread_counted=false;              \
    static std::atomic<int> thread_counter(0);                  \
    recursion_counter counter;                                  \
    if (!thread_counted) {                                      \
        thread_counter++;                                       \
        assert(thread_counter == 1);                            \
        thread_counted = true;                                  \
    }                                                           \
    std::lock_guard<std::mutex> lock_guard((ranking)->mutex);   \
/* } while (0) */
#else /* ndef THREAD_CHECKER */
    std::lock_guard<std::mutex> lock_guard((ranking)->mutex);
#endif
#else /* ndef THREAD_SAFE */
#define RANKING_LOCK_GUARD(ranking) (void)(ranking)->mutex
#endif

// approach:
//  1) STL and inefficient data structures
//  2) tests
//  3) optimisation: AVL trees with additional cached data in nodes

using namespace std;

struct ranking {
    std::atomic<double> hotThreshold;
    wre_tree_t *entries;
    std::mutex mutex;
    double oldWeight;
    double newWeight;
};

typedef struct AggregatedHotness {
    size_t size;
    int quantifiedHotness;
} AggregatedHotness_t;

//--------private function implementation---------

static bool is_hotter_agg_hot(const void *a, const void *b)
{
    int a_hot = ((AggregatedHotness_t *)a)->quantifiedHotness;
    int b_hot = ((AggregatedHotness_t *)b)->quantifiedHotness;
    return a_hot > b_hot;
}

static void ranking_create_internal(ranking_t **ranking, double old_weight);
static void ranking_destroy_internal(ranking_t *ranking);
// static void ranking_add_internal(ranking_t *ranking, const struct tblock *block);
static void ranking_add_internal(ranking_t *ranking, double hotness, size_t size);
/// Attempt to remove from ranking the entry
/// If entry does not exist or has insufficient size,
/// remove all that can be removed and return the removed size
///
/// @return the size that was actually removed
/// @warning @todo remove @p entry !!! Can be done once custom allocator is ready
static size_t ranking_remove_internal_relaxed(ranking_t *ranking,
                                              const struct ttype *entry);
// static void ranking_remove_internal(ranking_t *ranking,
//                                     const struct tblock *block);
static void
ranking_remove_internal(ranking_t *ranking, double hotness, size_t size);
static double ranking_get_hot_threshold_internal(ranking_t *ranking);
static double
ranking_calculate_hot_threshold_dram_total_internal(ranking_t *ranking,
                                                    double dram_pmem_ratio);
static double
ranking_calculate_hot_threshold_dram_pmem_internal(ranking_t *ranking,
                                                   double dram_pmem_ratio);
static bool ranking_is_hot_internal(ranking_t *ranking, struct ttype *entry);
// static void ranking_update_internal(ranking_t *ranking,
//                                     struct ttype *entry_to_update,
//                                     const struct ttype *updated_values);
static void ranking_touch_entry_internal(ranking_t *ranking,
                                         struct ttype *entry,
                                         uint64_t timestamp,
                                         double add_hotness);

static void ranking_touch_internal(ranking_t *ranking, struct ttype *entry,
                                   uint64_t timestamp, double add_hotness);

/// Reduce the number of possible hotness steps
static int ranking_quantify_hotness(double hotness);

//--------private function implementation---------

<<<<<<< HEAD

// TODO clean up and move elsewhere
static size_t wre_calculate_subtree_size(wre_node_t *node) {
    size_t ret=0;
    if (node) {
        ret += wre_calculate_subtree_size(node->left);
        ret += wre_calculate_subtree_size(node->right);
        ret += node->ownWeight;
        assert(ret == node->subtreeWeight);
        size_t max_subheight=0;
        int max_subheight_left=0;
        int max_subheight_right=0;
        if (node->left) {
            assert(node->left->which == LEFT_NODE);
            max_subheight_left = node->left->height + 1;
            assert(node->left->parent == node);
        }
        if (node->right) {
            assert(node->right->which == RIGHT_NODE);
            max_subheight_right = node->right->height + 1;
            assert(node->right->parent == node);
        }
        max_subheight = max(max_subheight_left, max_subheight_right);
        assert(max_subheight == node->height);
        assert(abs(max_subheight_left-max_subheight_right) < 2);
    }
    return ret;
=======
static int ranking_quantify_hotness(double hotness)
{
    return int(log(hotness));
>>>>>>> 1c3e18be
}


#if 1
// #define TOTAL_COUNTER_POLICY // TODO added for debugging purposes
// old touch entry definition - as described in design doc
void ranking_touch_entry_internal(ranking_t *ranking, struct ttype *entry,
                                  uint64_t timestamp, double add_hotness)
{
    //     printf("touches internal internal, timestamp: [%lu]\n", timestamp);
#ifdef TOTAL_COUNTER_POLICY
    if (entry->touchCb)
        entry->touchCb(entry->touchCbArg);

    entry->n1 += add_hotness;
    entry->f = entry->n1;
#else
    if (entry->touchCb)
        entry->touchCb(entry->touchCbArg);

    assert(add_hotness>=0);
    assert(entry->n1>=0);
    assert(entry->n2>=0);
    entry->n1 += add_hotness;
    entry->t0 = timestamp;
    if (timestamp != 0) {
        if (entry->timestamp_state == TIMESTAMP_NOT_SET) {
            entry->t2 = timestamp;
            entry->timestamp_state = TIMESTAMP_INIT;
        }

        if (entry->timestamp_state == TIMESTAMP_INIT_DONE) {
            if ((entry->t0 - entry->t1) > HOTNESS_MEASURE_WINDOW) {
                // move to next measurement window
                float f2 = ((float)entry->n2) / (entry->t1 - entry->t2);
                float f1 = ((float)entry->n1) / (entry->t0 - entry->t1);
                entry->f = f2 * ranking->oldWeight + f1 * ranking->newWeight;
                entry->t2 = entry->t1;
                entry->t1 = entry->t0;
                // TODO - n2 should be calclated differently
                entry->n2 = entry->n1;
                entry->n1 = 0;
                //                 printf("wre: hotness updated: [new, old]:
                //                 [%.16f, %.16f]\n", f1, f2);
            }
            //             printf("wre: hotness awaiting window\n");
        } else {
            // TODO init not done
            //             printf("wre: hotness awaiting window\n");
            if ((entry->t0 - entry->t2) > HOTNESS_MEASURE_WINDOW) {
                // TODO - classify hotness
                entry->timestamp_state = TIMESTAMP_INIT_DONE;
                ;
                entry->t1 = entry->t0;
                //                 printf("wre: hotness init done\n");
            }
        }
    } else {
        //         printf("wre: hotness touch without timestamp!\n");
    }
    assert(entry->f >= 0);
    assert(entry->n1 >= 0);
//     assert(entry->n0 >= 0);
#endif
}

#else

void touch_entry(struct ttype *entry, uint64_t timestamp, uint64_t add_hotness)
{
    if (entry->touchCb)
        entry->touchCb(entry->touchCbArg);

    hotness(entry) += add_hotness;
}

#endif

void ranking_create_internal(ranking_t **ranking, double old_weight)
{
    *ranking = (ranking_t *)jemk_malloc(sizeof(ranking_t));
    wre_create(&(*ranking)->entries, is_hotter_agg_hot);
    // placement new for mutex
    // mutex is already inside a structure, so alignment should be ok
    (void)new ((void *)(&(*ranking)->mutex)) std::mutex();
    (*ranking)->hotThreshold = 0.;
    (*ranking)->oldWeight = old_weight;
    (*ranking)->newWeight = 1 - old_weight;
}

void ranking_destroy_internal(ranking_t *ranking)
{
    // explicit destructor call for mutex
    // which was created with placement new
    ranking->mutex.~mutex();
    jemk_free(ranking);
}

double ranking_get_hot_threshold_internal(ranking_t *ranking)
{
    return ranking->hotThreshold;
}

double
ranking_calculate_hot_threshold_dram_total_internal(ranking_t *ranking,
                                                    double dram_pmem_ratio)
{
#ifdef CHECK_ADDED_SIZE
    (void)ranking_calculate_total_size(ranking); // only for asserts
    wre_tree_t *temp_cpy;
    wre_clone(&temp_cpy, ranking->entries);
#endif

    ranking->hotThreshold = 0;
    AggregatedHotness_t *agg_hot = (AggregatedHotness_t *)wre_find_weighted(
        ranking->entries, dram_pmem_ratio);
    if (agg_hot) {
        ranking->hotThreshold = exp(agg_hot->quantifiedHotness);
    }
    // TODO remove this!!!
    //     printf("wre: threshold_dram_total_internal\n");
    // EOF TODO
#ifdef CHECK_ADDED_SIZE
    (void)ranking_calculate_total_size(ranking); // only for asserts
    wre_destroy(temp_cpy);
#endif

    return ranking_get_hot_threshold_internal(ranking);
}

double
ranking_calculate_hot_threshold_dram_pmem_internal(ranking_t *ranking,
                                                   double dram_pmem_ratio)
{
    // TODO remove this!!!
    //     printf("wre: threshold_dram_pmem_internal\n");
    // EOF TODO

    double ratio = dram_pmem_ratio / (1 + dram_pmem_ratio);
    return ranking_calculate_hot_threshold_dram_total_internal(ranking, ratio);
}

// void ranking_add_internal(ranking_t *ranking, const struct tblock *block)
// {
//     int tidx = block->type;
//     assert(tidx != -1 && tidx >=0 && "tidx invalid!");
//     struct ttype *entry = &ttypes[tidx];
//     AggregatedHotness temp;
//     temp.hotness = entry->f; // only hotness matters for lookup // TODO: rrudnick ????
//     AggregatedHotness_t *value =
//         (AggregatedHotness_t *)wre_remove(ranking->entries, &temp);
//     if (value) {
//         value with the same hotness is already there, should be aggregated
//         value->size += block->size;
//     } else {
//         value = (AggregatedHotness_t *)jemk_malloc(sizeof(AggregatedHotness_t));
//         value->hotness = entry->f;
//         value->size = block->size;
//                 printf("wre: hotness not found, adds\n");
//     }
//     if (value->size > 0)
//         wre_put(ranking->entries, value, value->size);
//     else
//         jemk_free(value);
// }

void ranking_add_internal(ranking_t *ranking, double hotness, size_t size)
{
    AggregatedHotness temp;
<<<<<<< HEAD
    temp.hotness = hotness; // only hotness matters for lookup // TODO: rrudnick ????
#ifdef CHECK_ADDED_SIZE
    (void)ranking_calculate_total_size(ranking); // only for asserts
    wre_tree_t *temp_cpy;
    wre_clone(&temp_cpy, ranking->entries);
#endif
=======
    // only hotness matters for lookup // TODO: rrudnick ????
    temp.quantifiedHotness = ranking_quantify_hotness(entry->f);
>>>>>>> 1c3e18be
    AggregatedHotness_t *value =
        (AggregatedHotness_t *)wre_remove(ranking->entries, &temp);
#ifdef CHECK_ADDED_SIZE
    (void)ranking_calculate_total_size(ranking); // only for asserts
    wre_destroy(temp_cpy);
#endif
    if (value) {
        // value with the same hotness is already there, should be aggregated
        value->size += size;
    } else {
        value = (AggregatedHotness_t *)jemk_malloc(sizeof(AggregatedHotness_t));
<<<<<<< HEAD
        value->hotness = hotness;
        value->size = size;
//                 printf("wre: hotness not found, adds\n");
=======
        value->quantifiedHotness = ranking_quantify_hotness(entry->f);
        value->size = entry->size;
        //         printf("wre: hotness not found, adds\n");
>>>>>>> 1c3e18be
    }
    if (value->size > 0)
        wre_put(ranking->entries, value, value->size);
    else
        jemk_free(value);
#ifdef CHECK_ADDED_SIZE
    (void)ranking_calculate_total_size(ranking); // only for asserts
#endif
}

bool ranking_is_hot_internal(ranking_t *ranking, struct ttype *entry)
{
    return ranking_quantify_hotness(entry->f) > ranking_get_hot_threshold_internal(ranking);
}

static size_t ranking_remove_internal_relaxed(ranking_t *ranking, const struct ttype *entry)
{
    size_t ret = 0;
    AggregatedHotness temp;
<<<<<<< HEAD
    temp.hotness = entry->f; // only hotness matters for lookup
#ifdef CHECK_ADDED_SIZE
    (void)ranking_calculate_total_size(ranking); // only for asserts
    wre_tree_t *temp_cpy;
    wre_clone(&temp_cpy, ranking->entries);
#endif
=======
    // only hotness matters for lookup
    temp.quantifiedHotness = ranking_quantify_hotness(entry->f);
>>>>>>> 1c3e18be
    AggregatedHotness_t *removed =
        (AggregatedHotness_t *)wre_remove(ranking->entries, &temp);
#ifdef CHECK_ADDED_SIZE
    (void)ranking_calculate_total_size(ranking); // only for asserts
    wre_destroy(temp_cpy);
#endif
    // needs to put back as much as was removed,
    // even if the entry gets modified in the meantime
    size_t block_size = entry->total_size;
    if (removed) {
        if (block_size > removed->size)
        {
            ret = removed->size;
            removed->size = 0;
        } else {
            ret = block_size;
            removed->size -= block_size;
        }
        if (removed->size == 0)
            jemk_free(removed);
        else {
            wre_put(ranking->entries, removed, removed->size);
#ifdef CHECK_ADDED_SIZE
            (void)ranking_calculate_total_size(ranking); // only for asserts
#endif
        }
    } else {
        assert(entry->total_size == 0);
        ret = 0; // defensive programming - nothing found, nothing removed
    }
#ifdef CHECK_ADDED_SIZE
    (void)ranking_calculate_total_size(ranking); // only for asserts
#endif

    return ret;
}

void ranking_remove_internal(ranking_t *ranking, double hotness, size_t size)
{
    if (size == 0u) // nothing to do
        return;
    AggregatedHotness temp;
<<<<<<< HEAD
    temp.hotness = hotness; // only hotness matters for lookup
#ifdef CHECK_ADDED_SIZE
    (void)ranking_calculate_total_size(ranking); // only for asserts
    wre_tree_t *temp_cpy;
    wre_clone(&temp_cpy, ranking->entries);
#endif
=======
    // only hotness matters for lookup
    temp.quantifiedHotness = ranking_quantify_hotness(entry->f);
>>>>>>> 1c3e18be
    AggregatedHotness_t *removed =
        (AggregatedHotness_t *)wre_remove(ranking->entries, &temp);
#ifdef CHECK_ADDED_SIZE
    (void)ranking_calculate_total_size(ranking); // only for asserts
    wre_destroy(temp_cpy);
#endif
    if (removed) {
        if (size > removed->size)
        {
<<<<<<< HEAD
            log_fatal("ranking_remove_internal: tried to remove more than added (%lu vs %lu)!", size, removed->size);
=======
            log_fatal("ranking_remove_internal: tried to removed more that added!");
#if CRASH_ON_BLOCK_NOT_FOUND
            assert(false && "dealloc non-allocated block!"); // TODO remove!
>>>>>>> 1c3e18be
            assert(false && "attempt to remove non-existent data!");
#endif
        }
        removed->size -= size;
        if (removed->size == 0)
            jemk_free(removed);
        else
            wre_put(ranking->entries, removed, removed->size);
<<<<<<< HEAD
=======
    } else {
#if CRASH_ON_BLOCK_NOT_FOUND
        assert(false && "dealloc non-allocated block!"); // TODO remove!
        assert(false && "attempt to remove non-existent data!");
#endif
>>>>>>> 1c3e18be
    }
    else {
        // should never occur
        assert(false);
    }
#ifdef CHECK_ADDED_SIZE
    (void)ranking_calculate_total_size(ranking); // only for asserts
#endif
}

// static void ranking_update_internal(ranking_t *ranking,
//                                     struct ttype *entry_to_update,
//                                     const struct ttype *updated_values)
// {
//     ranking_remove_internal(ranking, entry_to_update);
//     memcpy(entry_to_update, updated_values, sizeof(*entry_to_update));
//     ranking_add_internal(ranking, entry_to_update);
// }
// TODO cleanup
static void ranking_touch_internal(ranking_t *ranking, struct ttype *entry,
                                   uint64_t timestamp, double add_hotness)
{
#ifdef CHECK_ADDED_SIZE
    (void)ranking_calculate_total_size(ranking); // only for asserts
#endif
    size_t removed = ranking_remove_internal_relaxed(ranking, entry);
#ifdef CHECK_ADDED_SIZE
    (void)ranking_calculate_total_size(ranking); // only for asserts
#endif
    // touch true entry
    ranking_touch_entry_internal(ranking, entry, timestamp, add_hotness);
#ifdef CHECK_ADDED_SIZE
    (void)ranking_calculate_total_size(ranking); // only for asserts
#endif
    // add data back to ranking - as much as was removed
    ranking_add_internal(ranking, entry->f, removed);
#ifdef CHECK_ADDED_SIZE
    (void)ranking_calculate_total_size(ranking); // only for asserts
#endif
}

//--------public function implementation---------

MEMKIND_EXPORT void ranking_create(ranking_t **ranking, double old_weight)
{
    ranking_create_internal(ranking, old_weight);
}

MEMKIND_EXPORT void ranking_destroy(ranking_t *ranking)
{
    ranking_destroy_internal(ranking);
}

MEMKIND_EXPORT double ranking_get_hot_threshold(ranking_t *ranking)
{
//     std::lock_guard<std::mutex> lock_guard(ranking->mutex);
    RANKING_LOCK_GUARD(ranking);
    return ranking_get_hot_threshold_internal(ranking);
}

MEMKIND_EXPORT double
ranking_calculate_hot_threshold_dram_total(ranking_t *ranking,
                                           double dram_pmem_ratio)
{
//     std::lock_guard<std::mutex> lock_guard(ranking->mutex);
    RANKING_LOCK_GUARD(ranking);
    return ranking_calculate_hot_threshold_dram_total_internal(ranking,
                                                               dram_pmem_ratio);
}

MEMKIND_EXPORT double
ranking_calculate_hot_threshold_dram_pmem(ranking_t *ranking,
                                          double dram_pmem_ratio)
{
//     std::lock_guard<std::mutex> lock_guard(ranking->mutex);
    RANKING_LOCK_GUARD(ranking);
    return ranking_calculate_hot_threshold_dram_pmem_internal(ranking,
                                                              dram_pmem_ratio);
}

// MEMKIND_EXPORT void ranking_add(ranking_t *ranking, struct tblock *block)
// {
//     RANKING_LOCK_GUARD(ranking);
//     ranking_add_internal(ranking, block);
// }

MEMKIND_EXPORT void ranking_add(ranking_t *ranking, double hotness, size_t size)
{
    RANKING_LOCK_GUARD(ranking);
    ranking_add_internal(ranking, hotness, size);
}

MEMKIND_EXPORT bool ranking_is_hot(ranking_t *ranking, struct ttype *entry)
{
    // mutex not necessary
    // std::lock_guard<std::mutex> lock_guard(ranking->mutex);
//     RANKING_LOCK_GUARD(ranking);
    return ranking_is_hot_internal(ranking, entry);
}

MEMKIND_EXPORT void
ranking_remove(ranking_t *ranking, double hotness, size_t size)
{
//     std::lock_guard<std::mutex> lock_guard(ranking->mutex);
    RANKING_LOCK_GUARD(ranking);
    ranking_remove_internal(ranking, hotness, size);
}

// MEMKIND_EXPORT void ranking_update(ranking_t *ranking,
//                                    struct ttype *entry_to_update,
//                                    const struct ttype *updated_value)
// {
//     RANKING_LOCK_GUARD(ranking);
//     ranking_update_internal(ranking, entry_to_update, updated_value);
// }

MEMKIND_EXPORT void ranking_touch(ranking_t *ranking, struct ttype *entry,
                                  uint64_t timestamp, double add_hotness)
{
    //     printf("touches ranking, timestamp: [%lu]\n", timestamp);
//     std::lock_guard<std::mutex> lock_guard(ranking->mutex);
    RANKING_LOCK_GUARD(ranking);
    ranking_touch_internal(ranking, entry, timestamp, add_hotness);
}

MEMKIND_EXPORT void ranking_set_touch_callback(ranking_t *ranking,
                                               tachanka_touch_callback cb,
                                               void *arg, struct ttype *type)
{
//     std::lock_guard<std::mutex> lock_guard(ranking->mutex);
    RANKING_LOCK_GUARD(ranking);
    type->touchCb = cb;
    type->touchCbArg = arg;
}

MEMKIND_EXPORT size_t ranking_calculate_total_size(ranking_t *ranking) {
    // traverse tree using DFS and aggregate all sizes
    return wre_calculate_subtree_size(ranking->entries->rootNode);
}<|MERGE_RESOLUTION|>--- conflicted
+++ resolved
@@ -80,7 +80,7 @@
 
 typedef struct AggregatedHotness {
     size_t size;
-    int quantifiedHotness;
+    quantified_hotness_t quantifiedHotness;
 } AggregatedHotness_t;
 
 //--------private function implementation---------
@@ -128,13 +128,12 @@
                                    uint64_t timestamp, double add_hotness);
 
 /// Reduce the number of possible hotness steps
-static int ranking_quantify_hotness(double hotness);
+static quantified_hotness_t ranking_quantify_hotness(double hotness);
+
+static double ranking_dequantify_hotness(quantified_hotness_t quantified_hotness);
 
 //--------private function implementation---------
 
-<<<<<<< HEAD
-
-// TODO clean up and move elsewhere
 static size_t wre_calculate_subtree_size(wre_node_t *node) {
     size_t ret=0;
     if (node) {
@@ -160,13 +159,25 @@
         assert(abs(max_subheight_left-max_subheight_right) < 2);
     }
     return ret;
-=======
-static int ranking_quantify_hotness(double hotness)
-{
+}
+
+static quantified_hotness_t ranking_quantify_hotness(double hotness)
+{
+#if QUANTIFICATION_ENABLED
     return int(log(hotness));
->>>>>>> 1c3e18be
-}
-
+#else
+    return hotness;
+#endif
+}
+
+static double ranking_dequantify_hotness(quantified_hotness_t quantified_hotness)
+{
+#if QUANTIFICATION_ENABLED
+    return exp(quantified_hotness);
+#else
+    return quantified_hotness;
+#endif
+}
 
 #if 1
 // #define TOTAL_COUNTER_POLICY // TODO added for debugging purposes
@@ -282,7 +293,8 @@
     AggregatedHotness_t *agg_hot = (AggregatedHotness_t *)wre_find_weighted(
         ranking->entries, dram_pmem_ratio);
     if (agg_hot) {
-        ranking->hotThreshold = exp(agg_hot->quantifiedHotness);
+        ranking->hotThreshold =
+            ranking_dequantify_hotness(agg_hot->quantifiedHotness);
     }
     // TODO remove this!!!
     //     printf("wre: threshold_dram_total_internal\n");
@@ -334,17 +346,13 @@
 void ranking_add_internal(ranking_t *ranking, double hotness, size_t size)
 {
     AggregatedHotness temp;
-<<<<<<< HEAD
-    temp.hotness = hotness; // only hotness matters for lookup // TODO: rrudnick ????
+    // only hotness matters for lookup // TODO: rrudnick ????
+    temp.quantifiedHotness = ranking_quantify_hotness(hotness);
 #ifdef CHECK_ADDED_SIZE
     (void)ranking_calculate_total_size(ranking); // only for asserts
     wre_tree_t *temp_cpy;
     wre_clone(&temp_cpy, ranking->entries);
 #endif
-=======
-    // only hotness matters for lookup // TODO: rrudnick ????
-    temp.quantifiedHotness = ranking_quantify_hotness(entry->f);
->>>>>>> 1c3e18be
     AggregatedHotness_t *value =
         (AggregatedHotness_t *)wre_remove(ranking->entries, &temp);
 #ifdef CHECK_ADDED_SIZE
@@ -356,15 +364,9 @@
         value->size += size;
     } else {
         value = (AggregatedHotness_t *)jemk_malloc(sizeof(AggregatedHotness_t));
-<<<<<<< HEAD
-        value->hotness = hotness;
+        value->quantifiedHotness = ranking_quantify_hotness(hotness);
         value->size = size;
-//                 printf("wre: hotness not found, adds\n");
-=======
-        value->quantifiedHotness = ranking_quantify_hotness(entry->f);
-        value->size = entry->size;
         //         printf("wre: hotness not found, adds\n");
->>>>>>> 1c3e18be
     }
     if (value->size > 0)
         wre_put(ranking->entries, value, value->size);
@@ -377,24 +379,20 @@
 
 bool ranking_is_hot_internal(ranking_t *ranking, struct ttype *entry)
 {
-    return ranking_quantify_hotness(entry->f) > ranking_get_hot_threshold_internal(ranking);
+    return entry->f > ranking_get_hot_threshold_internal(ranking);
 }
 
 static size_t ranking_remove_internal_relaxed(ranking_t *ranking, const struct ttype *entry)
 {
     size_t ret = 0;
     AggregatedHotness temp;
-<<<<<<< HEAD
-    temp.hotness = entry->f; // only hotness matters for lookup
+    // only hotness matters for lookup
+    temp.quantifiedHotness = ranking_quantify_hotness(entry->f);
 #ifdef CHECK_ADDED_SIZE
     (void)ranking_calculate_total_size(ranking); // only for asserts
     wre_tree_t *temp_cpy;
     wre_clone(&temp_cpy, ranking->entries);
 #endif
-=======
-    // only hotness matters for lookup
-    temp.quantifiedHotness = ranking_quantify_hotness(entry->f);
->>>>>>> 1c3e18be
     AggregatedHotness_t *removed =
         (AggregatedHotness_t *)wre_remove(ranking->entries, &temp);
 #ifdef CHECK_ADDED_SIZE
@@ -437,17 +435,13 @@
     if (size == 0u) // nothing to do
         return;
     AggregatedHotness temp;
-<<<<<<< HEAD
-    temp.hotness = hotness; // only hotness matters for lookup
+    // only hotness matters for lookup
+    temp.quantifiedHotness = ranking_quantify_hotness(hotness);
 #ifdef CHECK_ADDED_SIZE
     (void)ranking_calculate_total_size(ranking); // only for asserts
     wre_tree_t *temp_cpy;
     wre_clone(&temp_cpy, ranking->entries);
 #endif
-=======
-    // only hotness matters for lookup
-    temp.quantifiedHotness = ranking_quantify_hotness(entry->f);
->>>>>>> 1c3e18be
     AggregatedHotness_t *removed =
         (AggregatedHotness_t *)wre_remove(ranking->entries, &temp);
 #ifdef CHECK_ADDED_SIZE
@@ -457,13 +451,8 @@
     if (removed) {
         if (size > removed->size)
         {
-<<<<<<< HEAD
             log_fatal("ranking_remove_internal: tried to remove more than added (%lu vs %lu)!", size, removed->size);
-=======
-            log_fatal("ranking_remove_internal: tried to removed more that added!");
 #if CRASH_ON_BLOCK_NOT_FOUND
-            assert(false && "dealloc non-allocated block!"); // TODO remove!
->>>>>>> 1c3e18be
             assert(false && "attempt to remove non-existent data!");
 #endif
         }
@@ -472,18 +461,11 @@
             jemk_free(removed);
         else
             wre_put(ranking->entries, removed, removed->size);
-<<<<<<< HEAD
-=======
     } else {
 #if CRASH_ON_BLOCK_NOT_FOUND
         assert(false && "dealloc non-allocated block!"); // TODO remove!
         assert(false && "attempt to remove non-existent data!");
 #endif
->>>>>>> 1c3e18be
-    }
-    else {
-        // should never occur
-        assert(false);
     }
 #ifdef CHECK_ADDED_SIZE
     (void)ranking_calculate_total_size(ranking); // only for asserts

// SPDX-License-Identifier: BSD-2-Clause
/* Copyright (C) 2019 - 2021 Intel Corporation. */

#include <memkind/internal/heap_manager.h>
#include <memkind/internal/memkind_arena.h>
#include <memkind/internal/memkind_bitmask.h>
#include <memkind/internal/memkind_dax_kmem.h>
#include <memkind/internal/memkind_default.h>
#include <memkind/internal/memkind_log.h>

#include "config.h"
#include <errno.h>
#include <numa.h>
#include <pthread.h>

struct dax_numanode_t {
    int init_err;
    void *numanode;
};

static struct dax_numanode_t memkind_dax_kmem_numanode_g[NODE_VARIANT_MAX_EXT];
static pthread_once_t memkind_dax_kmem_numanode_once_g[NODE_VARIANT_MAX_EXT] = {
    PTHREAD_ONCE_INIT};

static void memkind_dax_kmem_closest_numanode_init(void);
static void memkind_dax_kmem_preferred_closest_numanode_init(void);
static void memkind_dax_kmem_all_numanode_init(void);
#ifdef MEMKIND_DAXCTL_KMEM
#include <daxctl/libdaxctl.h>
#ifndef daxctl_region_foreach_safe
#define daxctl_region_foreach_safe(ctx, region, _region)                       \
    for (region = daxctl_region_get_first(ctx),                                \
        _region = region ? daxctl_region_get_next(region) : NULL;              \
         region != NULL; region = _region,                                     \
        _region = _region ? daxctl_region_get_next(_region) : NULL)
#endif

#ifndef daxctl_dev_foreach_safe
#define daxctl_dev_foreach_safe(region, dev, _dev)                             \
    for (dev = daxctl_dev_get_first(region),                                   \
        _dev = dev ? daxctl_dev_get_next(dev) : NULL;                          \
         dev != NULL;                                                          \
         dev = _dev, _dev = _dev ? daxctl_dev_get_next(_dev) : NULL)
#endif

static int get_dax_kmem_nodemask(struct bitmask **dax_kmem_node_mask)
{
    struct daxctl_region *region, *_region;
    struct daxctl_dev *dev, *_dev;
    struct daxctl_ctx *ctx;
    // NUMA Nodes could be not in arithmetic progression
    int nodes_num = numa_max_node() + 1;
    *dax_kmem_node_mask = numa_bitmask_alloc(nodes_num);
    if (*dax_kmem_node_mask == NULL) {
        log_err("numa_bitmask_alloc() failed.");
        return MEMKIND_ERROR_UNAVAILABLE;
    }

    int rc = daxctl_new(&ctx);
    if (rc < 0)
        goto free_mask;

    daxctl_region_foreach_safe(ctx, region, _region)
    {
        daxctl_dev_foreach_safe(region, dev, _dev)
        {
            struct daxctl_memory *mem = daxctl_dev_get_memory(dev);
            if (mem) {
                numa_bitmask_setbit(*dax_kmem_node_mask,
                                    (unsigned)daxctl_dev_get_target_node(dev));
            }
        }
    }

    daxctl_unref(ctx);

    if (numa_bitmask_weight(*dax_kmem_node_mask) != 0) {
        return MEMKIND_SUCCESS;
    }

free_mask:
    numa_bitmask_free(*dax_kmem_node_mask);
    return MEMKIND_ERROR_UNAVAILABLE;
}
#else
static int get_dax_kmem_nodemask(struct bitmask **bm)
{
    log_err("DAX KMEM nodes cannot be automatically detected.");
    return MEMKIND_ERROR_OPERATION_FAILED;
}
#endif

static int memkind_dax_kmem_get_nodemask(struct bitmask **bm)
{
    char *nodes_env = memkind_get_env("MEMKIND_DAX_KMEM_NODES");
    if (nodes_env) {
        return memkind_env_get_nodemask(nodes_env, bm);
    } else {
        return get_dax_kmem_nodemask(bm);
    }
}

static int memkind_dax_kmem_check_available(struct memkind *kind)
{
    return kind->ops->get_mbind_nodemask(kind, NULL, 0);
}

static int memkind_dax_kmem_get_mbind_nodemask(struct memkind *kind,
                                               unsigned long *nodemask,
                                               unsigned long maxnode)
{
    struct dax_numanode_t *g =
        &memkind_dax_kmem_numanode_g[NODE_VARIANT_MULTIPLE];
    pthread_once(&memkind_dax_kmem_numanode_once_g[NODE_VARIANT_MULTIPLE],
                 memkind_dax_kmem_closest_numanode_init);
    if (MEMKIND_LIKELY(!g->init_err)) {
        g->init_err =
            set_bitmask_for_current_numanode(nodemask, maxnode, g->numanode);
    }
    return g->init_err;
}

static int memkind_dax_kmem_get_preferred_mbind_nodemask(
    struct memkind *kind, unsigned long *nodemask, unsigned long maxnode)
{
    struct dax_numanode_t *g =
        &memkind_dax_kmem_numanode_g[NODE_VARIANT_SINGLE];
    pthread_once(&memkind_dax_kmem_numanode_once_g[NODE_VARIANT_SINGLE],
                 memkind_dax_kmem_preferred_closest_numanode_init);
    if (MEMKIND_LIKELY(!g->init_err)) {
        g->init_err =
            set_bitmask_for_current_numanode(nodemask, maxnode, g->numanode);
    }
    return g->init_err;
}

MEMKIND_EXPORT int memkind_dax_kmem_all_get_mbind_nodemask(
    struct memkind *kind, unsigned long *nodemask, unsigned long maxnode)
{
    struct dax_numanode_t *g = &memkind_dax_kmem_numanode_g[NODE_VARIANT_ALL];
    pthread_once(&memkind_dax_kmem_numanode_once_g[NODE_VARIANT_ALL],
                 memkind_dax_kmem_all_numanode_init);
    if (MEMKIND_LIKELY(!g->init_err)) {
        g->init_err =
            set_bitmask_for_current_numanode(nodemask, maxnode, g->numanode);
    }
    return g->init_err;
}

static void memkind_dax_kmem_closest_numanode_init(void)
{
    struct dax_numanode_t *g =
        &memkind_dax_kmem_numanode_g[NODE_VARIANT_MULTIPLE];
    g->numanode = NULL;
    g->init_err = set_closest_numanode(memkind_dax_kmem_get_nodemask,
                                       &g->numanode, NODE_VARIANT_MULTIPLE);
}

static void memkind_dax_kmem_preferred_closest_numanode_init(void)
{
    struct dax_numanode_t *g =
        &memkind_dax_kmem_numanode_g[NODE_VARIANT_SINGLE];
    g->numanode = NULL;
    g->init_err = set_closest_numanode(memkind_dax_kmem_get_nodemask,
                                       &g->numanode, NODE_VARIANT_SINGLE);
}

static void memkind_dax_kmem_all_numanode_init(void)
{
    struct dax_numanode_t *g = &memkind_dax_kmem_numanode_g[NODE_VARIANT_ALL];
    g->numanode = NULL;
    g->init_err = set_closest_numanode(memkind_dax_kmem_get_nodemask,
                                       &g->numanode, NODE_VARIANT_ALL);
}

static void memkind_dax_kmem_init_once(void)
{
    memkind_init(MEMKIND_DAX_KMEM, true);
}

static void memkind_dax_kmem_all_init_once(void)
{
    memkind_init(MEMKIND_DAX_KMEM_ALL, true);
}

static void memkind_dax_kmem_preferred_init_once(void)
{
    memkind_init(MEMKIND_DAX_KMEM_PREFERRED, true);
}

static void memkind_dax_kmem_interleave_init_once(void)
{
    memkind_init(MEMKIND_DAX_KMEM_INTERLEAVE, true);
}

MEMKIND_EXPORT struct memkind_ops MEMKIND_DAX_KMEM_OPS = {
    .create = memkind_arena_create,
    .destroy = memkind_default_destroy,
    .malloc = memkind_arena_malloc,
    .calloc = memkind_arena_calloc,
    .posix_memalign = memkind_arena_posix_memalign,
    .realloc = memkind_arena_realloc,
    .free = memkind_arena_free,
    .check_available = memkind_dax_kmem_check_available,
    .mbind = memkind_default_mbind,
    .get_mmap_flags = memkind_default_get_mmap_flags,
    .get_mbind_mode = memkind_default_get_mbind_mode,
    .get_mbind_nodemask = memkind_dax_kmem_get_mbind_nodemask,
    .get_arena = memkind_thread_get_arena,
    .init_once = memkind_dax_kmem_init_once,
    .malloc_usable_size = memkind_default_malloc_usable_size,
    .finalize = memkind_arena_finalize,
    .get_stat = memkind_arena_get_kind_stat,
<<<<<<< HEAD
    .defrag_reallocate = memkind_arena_defrag_reallocate};
=======
    .defrag_reallocate = memkind_arena_defrag_reallocate,
};
>>>>>>> 046db28d

MEMKIND_EXPORT struct memkind_ops MEMKIND_DAX_KMEM_ALL_OPS = {
    .create = memkind_arena_create,
    .destroy = memkind_default_destroy,
    .malloc = memkind_arena_malloc,
    .calloc = memkind_arena_calloc,
    .posix_memalign = memkind_arena_posix_memalign,
    .realloc = memkind_arena_realloc,
    .free = memkind_arena_free,
    .check_available = memkind_dax_kmem_check_available,
    .mbind = memkind_default_mbind,
    .get_mmap_flags = memkind_default_get_mmap_flags,
    .get_mbind_mode = memkind_default_get_mbind_mode,
    .get_mbind_nodemask = memkind_dax_kmem_all_get_mbind_nodemask,
    .get_arena = memkind_thread_get_arena,
    .init_once = memkind_dax_kmem_all_init_once,
    .malloc_usable_size = memkind_default_malloc_usable_size,
    .finalize = memkind_arena_finalize,
    .get_stat = memkind_arena_get_kind_stat,
<<<<<<< HEAD
    .defrag_reallocate = memkind_arena_defrag_reallocate};
=======
    .defrag_reallocate = memkind_arena_defrag_reallocate,
};
>>>>>>> 046db28d

MEMKIND_EXPORT struct memkind_ops MEMKIND_DAX_KMEM_PREFERRED_OPS = {
    .create = memkind_arena_create,
    .destroy = memkind_default_destroy,
    .malloc = memkind_arena_malloc,
    .calloc = memkind_arena_calloc,
    .posix_memalign = memkind_arena_posix_memalign,
    .realloc = memkind_arena_realloc,
    .free = memkind_arena_free,
    .check_available = memkind_dax_kmem_check_available,
    .mbind = memkind_default_mbind,
    .get_mmap_flags = memkind_default_get_mmap_flags,
    .get_mbind_mode = memkind_preferred_get_mbind_mode,
    .get_mbind_nodemask = memkind_dax_kmem_get_preferred_mbind_nodemask,
    .get_arena = memkind_thread_get_arena,
    .init_once = memkind_dax_kmem_preferred_init_once,
    .malloc_usable_size = memkind_default_malloc_usable_size,
    .finalize = memkind_arena_finalize,
    .get_stat = memkind_arena_get_kind_stat,
<<<<<<< HEAD
    .defrag_reallocate = memkind_arena_defrag_reallocate};
=======
    .defrag_reallocate = memkind_arena_defrag_reallocate,
};
>>>>>>> 046db28d

MEMKIND_EXPORT struct memkind_ops MEMKIND_DAX_KMEM_INTERLEAVE_OPS = {
    .create = memkind_arena_create,
    .destroy = memkind_default_destroy,
    .malloc = memkind_arena_malloc,
    .calloc = memkind_arena_calloc,
    .posix_memalign = memkind_arena_posix_memalign,
    .realloc = memkind_arena_realloc,
    .free = memkind_arena_free,
    .check_available = memkind_dax_kmem_check_available,
    .mbind = memkind_default_mbind,
    .get_mmap_flags = memkind_default_get_mmap_flags,
    .get_mbind_mode = memkind_interleave_get_mbind_mode,
    .get_mbind_nodemask = memkind_dax_kmem_all_get_mbind_nodemask,
    .get_arena = memkind_thread_get_arena,
    .init_once = memkind_dax_kmem_interleave_init_once,
    .malloc_usable_size = memkind_default_malloc_usable_size,
    .finalize = memkind_arena_finalize,
    .get_stat = memkind_arena_get_kind_stat,
<<<<<<< HEAD
    .defrag_reallocate = memkind_arena_defrag_reallocate};
=======
    .defrag_reallocate = memkind_arena_defrag_reallocate,
};
>>>>>>> 046db28d
<|MERGE_RESOLUTION|>--- conflicted
+++ resolved
@@ -211,12 +211,8 @@
     .malloc_usable_size = memkind_default_malloc_usable_size,
     .finalize = memkind_arena_finalize,
     .get_stat = memkind_arena_get_kind_stat,
-<<<<<<< HEAD
-    .defrag_reallocate = memkind_arena_defrag_reallocate};
-=======
-    .defrag_reallocate = memkind_arena_defrag_reallocate,
-};
->>>>>>> 046db28d
+    .defrag_reallocate = memkind_arena_defrag_reallocate,
+};
 
 MEMKIND_EXPORT struct memkind_ops MEMKIND_DAX_KMEM_ALL_OPS = {
     .create = memkind_arena_create,
@@ -236,12 +232,8 @@
     .malloc_usable_size = memkind_default_malloc_usable_size,
     .finalize = memkind_arena_finalize,
     .get_stat = memkind_arena_get_kind_stat,
-<<<<<<< HEAD
-    .defrag_reallocate = memkind_arena_defrag_reallocate};
-=======
-    .defrag_reallocate = memkind_arena_defrag_reallocate,
-};
->>>>>>> 046db28d
+    .defrag_reallocate = memkind_arena_defrag_reallocate,
+};
 
 MEMKIND_EXPORT struct memkind_ops MEMKIND_DAX_KMEM_PREFERRED_OPS = {
     .create = memkind_arena_create,
@@ -261,12 +253,8 @@
     .malloc_usable_size = memkind_default_malloc_usable_size,
     .finalize = memkind_arena_finalize,
     .get_stat = memkind_arena_get_kind_stat,
-<<<<<<< HEAD
-    .defrag_reallocate = memkind_arena_defrag_reallocate};
-=======
-    .defrag_reallocate = memkind_arena_defrag_reallocate,
-};
->>>>>>> 046db28d
+    .defrag_reallocate = memkind_arena_defrag_reallocate,
+};
 
 MEMKIND_EXPORT struct memkind_ops MEMKIND_DAX_KMEM_INTERLEAVE_OPS = {
     .create = memkind_arena_create,
@@ -286,9 +274,5 @@
     .malloc_usable_size = memkind_default_malloc_usable_size,
     .finalize = memkind_arena_finalize,
     .get_stat = memkind_arena_get_kind_stat,
-<<<<<<< HEAD
-    .defrag_reallocate = memkind_arena_defrag_reallocate};
-=======
-    .defrag_reallocate = memkind_arena_defrag_reallocate,
-};
->>>>>>> 046db28d
+    .defrag_reallocate = memkind_arena_defrag_reallocate,
+};
#include <stdlib.h>
#include <stdio.h>
#include <sys/types.h>
#include <sys/stat.h>
#include <unistd.h>
#include <fcntl.h>
#include <numaif.h>
#include <errno.h>
#include <fstream>
#include <sstream>
#include <iostream>
#include <fstream>
#include <string>

#include "check.h"


using namespace std;

Check::Check(const void *ptr, size_t size)
{
    const int min_page_size = 4096;
<<<<<<< HEAD
    if (ptr && size) {
        num_address = size / min_page_size;
        num_address += size % min_page_size ? 1 : 0;
=======
    int i;
>>>>>>> df0295f7

        address = new (void *)[num_address];

<<<<<<< HEAD
        for (i = 0; i < num_address; ++i) {
            address[i] = (char *)ptr + i * page_size;
        }
    }
    else {
        address = NULL;
    }
    pagemap_fd = open("/proc/self/pagemap", O_RDONLY);
    if (pagemap_fd < 0) {
        throw errno;
    }
=======
    address = new void* [num_address];

    for (i = 0; i < num_address; ++i) {
        address[i] = (char *)ptr + i * min_page_size;
    }

>>>>>>> df0295f7
}

Check::~Check()
{
<<<<<<< HEAD
    if (address) {
        delete[] address;
    }
    if (close(pagemap_fd)){
        throw errno;
    }
}

Check::Check(const Check &other)
{
    num_address = other.num_address;

    address = new (void *)[num_address];
    for (i = 0; i < num_address; ++i) {
        address[i] = other.address[i];

    pagemap_fd = open("/proc/self/pagemap", O_RDONLY);
    if (pagemap_fd < 0) {
        throw errno;
    }
=======
    delete[] address;
 
>>>>>>> df0295f7
}

int Check::check_node_hbw(size_t num_bandwidth, const int *bandwidth)
{
    int err = 0;
    int i, max_bandwidth;
    size_t j;
    int *status = NULL;


    status = new int [num_address];

    move_pages(0, num_address, address, NULL, status, MPOL_MF_MOVE);

    max_bandwidth = 0;
    for (j = 0; j < num_bandwidth; ++j) {
        max_bandwidth = bandwidth[j] > max_bandwidth ?
                        bandwidth[j] : max_bandwidth;
    }

    if ((size_t)status[0] >= num_bandwidth ||
        bandwidth[status[0]] != max_bandwidth) {
        err = -1;
    }
    for (i = 1; i < num_address && !err; ++i) {
        if ((size_t)status[i] >= num_bandwidth ||
            bandwidth[status[i]] != max_bandwidth) {
            err = i;
        }
    }

    delete[] status;

    return err;

}

void Check::skip_lines(ifstream &ip, int num_lines){
   
    int i;
    string temp;
    for (i = 0; i < num_lines;
         i++){
      getline (ip, temp);
    }
}

void Check::get_address_range(string &line,
                              unsigned long long *start_addr,
                              unsigned long long *end_addr){
    stringstream ss(line);
    string token;
    
    getline(ss, token, '-');
    *start_addr = strtoul(token.c_str(),
                         NULL,
                         16);
    getline(ss, token, '-');
    *end_addr = strtoul(token.c_str(),
                        NULL,
                        16); 
}

size_t Check::get_kpagesize(string line){
  
    stringstream ss(line);
    string token;
    size_t pagesize;
    
    ss  >> token; 
    ss  >> token;
    
    pagesize = atol(token.c_str());
    
    return (size_t)pagesize;
}

int Check::check_page_size(size_t page_size)
{
    int err = 0;
    int i;

    ip.open ("/proc/self/smaps");

    if (!check_page_size(page_size, address[0])) {
        err = -1;
    }
    for (i = 1; i < num_address && !err; ++i) {
        if (check_page_size(page_size, address[i])) {
            err = i;
        }
    }
    return err;
}

int Check::check_page_size(size_t page_size, void *vaddr){
  

    ifstream ip;
    string read;
    unsigned long long virt_addr;
    size_t lpagesize;
    
    virt_addr = (unsigned long long)(vaddr);

    while (!ip.eof()){
      ip >> read;
      start_addr = end_addr = 0;
      get_address_range(read, &start_addr,
                        &end_addr);
      if ((virt_addr >= start_addr) &&
          (virt_addr <= end_addr)){
        
        skip_lines(ip, 12);
        getline(ip, read);
        lpagesize = get_kpagesize(read);
        if (lpagesize == page_size){
          return 1;
        }
      }
      else{
        skip_lines(ip,14);
      }
    }

    /*Never found a match!*/
    return 0;
}
<|MERGE_RESOLUTION|>--- conflicted
+++ resolved
@@ -20,17 +20,11 @@
 Check::Check(const void *ptr, size_t size)
 {
     const int min_page_size = 4096;
-<<<<<<< HEAD
+    int i;
     if (ptr && size) {
         num_address = size / min_page_size;
         num_address += size % min_page_size ? 1 : 0;
-=======
-    int i;
->>>>>>> df0295f7
-
         address = new (void *)[num_address];
-
-<<<<<<< HEAD
         for (i = 0; i < num_address; ++i) {
             address[i] = (char *)ptr + i * page_size;
         }
@@ -38,23 +32,10 @@
     else {
         address = NULL;
     }
-    pagemap_fd = open("/proc/self/pagemap", O_RDONLY);
-    if (pagemap_fd < 0) {
-        throw errno;
-    }
-=======
-    address = new void* [num_address];
-
-    for (i = 0; i < num_address; ++i) {
-        address[i] = (char *)ptr + i * min_page_size;
-    }
-
->>>>>>> df0295f7
 }
 
 Check::~Check()
 {
-<<<<<<< HEAD
     if (address) {
         delete[] address;
     }
@@ -70,15 +51,6 @@
     address = new (void *)[num_address];
     for (i = 0; i < num_address; ++i) {
         address[i] = other.address[i];
-
-    pagemap_fd = open("/proc/self/pagemap", O_RDONLY);
-    if (pagemap_fd < 0) {
-        throw errno;
-    }
-=======
-    delete[] address;
- 
->>>>>>> df0295f7
 }
 
 int Check::check_node_hbw(size_t num_bandwidth, const int *bandwidth)

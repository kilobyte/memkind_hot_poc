// SPDX-License-Identifier: BSD-2-Clause
/* Copyright (C) 2021 Intel Corporation. */

#include <memkind/internal/memkind_arena.h>
#include <memkind/internal/memkind_log.h>
#include <memkind/internal/bthash.h>
#include <memkind/internal/memkind_memtier.h>
#include <memkind/internal/pebs.h>
#include <memkind/internal/tachanka.h>

#include "config.h"
#include <assert.h>
#include <math.h>
#include <stdio.h>
#include <string.h>
#include <time.h>
#include <pthread.h>
#include <threads.h>
#include <execinfo.h>

#ifdef HAVE_STDATOMIC_H
#include <stdatomic.h>
#define MEMKIND_ATOMIC _Atomic
#else
#define MEMKIND_ATOMIC
#endif

#if PRINT_POLICY_LOG_STATISTICS_INFO
<<<<<<< HEAD
#include <stdatomic.h>
=======
#include "stdatomic.h" // TODO use built-in mechanism
    static atomic_size_t g_memtier_free_called=0;
    static atomic_size_t g_memtier_hotness_free_called=0;

>>>>>>> 1c3e18be
    static atomic_size_t g_successful_adds=0;
    static atomic_size_t g_failed_adds=0;
    static atomic_size_t g_successful_adds_malloc=0;
    static atomic_size_t g_failed_adds_malloc=0;
    static atomic_size_t g_successful_adds_realloc0=0;
    static atomic_size_t g_failed_adds_realloc0=0;
    static atomic_size_t g_successful_adds_realloc1=0;
    static atomic_size_t g_failed_adds_realloc1=0;
    static atomic_size_t g_successful_adds_realloc2=0;
    static atomic_size_t g_failed_adds_realloc2=0;
    static atomic_size_t g_successful_adds_free=0;
    static atomic_size_t g_failed_adds_free=0;
#endif

// clang-format off
#if defined(MEMKIND_ATOMIC_C11_SUPPORT)
#define memkind_atomic_increment(counter, val)                                 \
    atomic_fetch_add_explicit(&counter, val, memory_order_relaxed)
#define memkind_atomic_decrement(counter, val)                                 \
    atomic_fetch_sub_explicit(&counter, val, memory_order_relaxed)
#define memkind_atomic_set(counter, val)                                       \
    atomic_store_explicit(&counter, val, memory_order_relaxed)
#define memkind_atomic_get(src, dest)                                          \
    do {                                                                       \
        dest = atomic_load_explicit(&src, memory_order_relaxed);               \
    } while (0)
#define memkind_atomic_get_and_zeroing(src)                                    \
    atomic_exchange_explicit(&src, 0, memory_order_relaxed)
#elif defined(MEMKIND_ATOMIC_BUILTINS_SUPPORT)
#define memkind_atomic_increment(counter, val)                                 \
    __atomic_fetch_add(&counter, val, __ATOMIC_RELAXED)
#define memkind_atomic_decrement(counter, val)                                 \
    __atomic_fetch_sub(&counter, val, __ATOMIC_RELAXED)
#define memkind_atomic_set(counter, val)                                       \
    __atomic_store_n(&counter, val, __ATOMIC_RELAXED)
#define memkind_atomic_get(src, dest)                                          \
    do {                                                                       \
        dest = __atomic_load_n(&src, __ATOMIC_RELAXED);                        \
    } while (0)
#define memkind_atomic_get_and_zeroing(src)                                    \
    __atomic_exchange_n(&src, 0, __ATOMIC_RELAXED)
#elif defined(MEMKIND_ATOMIC_SYNC_SUPPORT)
#define memkind_atomic_increment(counter, val)                                 \
    __sync_fetch_and_add(&counter, val)
#define memkind_atomic_decrement(counter, val)                                 \
    __sync_fetch_and_sub(&counter, val)
#define memkind_atomic_get(src, dest)                                          \
    do {                                                                       \
        dest = __sync_sub_and_fetch(&src, 0);                                  \
    } while (0)
#define memkind_atomic_get_and_zeroing(src)                                    \
    do {                                                                       \
        dest = __sync_fetch_and_sub(&src, &src);                               \
    } while (0)
#define memkind_atomic_set(counter, val)                                       \
    __atomic_store_n(&counter, val, __ATOMIC_RELAXED)
#else
#error "Missing atomic implementation."
#endif

// Default values for DYNAMIC_THRESHOLD configuration
// TRIGGER       - threshold between tiers will be updated if a difference
//                 between current and desired ratio between these tiers is
//                 greater than TRIGGER value (in percents)
// DEGREE        - if an update is triggered, DEGREE is the value (in percents)
//                 by which threshold will change
// CHECK_CNT     - number of memory management operations that has to be made
//                 between ratio checks
// STEP          - default step (in bytes) between thresholds
#define THRESHOLD_TRIGGER   0.02 // 2%
#define THRESHOLD_DEGREE    0.15 // 15%
#define THRESHOLD_CHECK_CNT 20
#define THRESHOLD_STEP      1024

// Macro to get number of thresholds from parent object
#define THRESHOLD_NUM(obj) ((obj->cfg_size) - 1)

struct memtier_tier_cfg {
    memkind_t kind;   // Memory kind
    float kind_ratio; // Memory kind ratio
};

// Thresholds configuration - valid only for DYNAMIC_THRESHOLD policy
struct memtier_threshold_cfg {
    size_t val;                // Actual threshold level
    size_t min;                // Minimum threshold level
    size_t max;                // Maximum threshold level
    float exp_norm_ratio;      // Expected normalized ratio between two adjacent
                               // tiers
    float current_ratio_diff;  // Difference between actual and expected
                               // normalized ratio
};

struct memtier_builder {
    unsigned cfg_size;            // Number of Memory Tier configurations
    struct memtier_tier_cfg *cfg; // Memory Tier configurations
    struct memtier_threshold_cfg *thres; // Thresholds configuration for
                                         // DYNAMIC_THRESHOLD policy
    unsigned check_cnt; // Number of memory management operations that has to be
                        // made between ratio checks
    float trigger;      // Difference between ratios to update threshold
    float degree;       // % of threshold change in case of update
    // builder operations
    struct memtier_memory *(*create_mem)(struct memtier_builder *builder);
    int (*update_builder)(struct memtier_builder *builder);
    int (*ctl_set)(struct memtier_builder *builder, const char *name, const void *val);
};

struct memtier_memory {
    unsigned cfg_size;                   // Number of memory kinds
    struct memtier_tier_cfg *cfg;        // Memory Tier configuration
    struct memtier_threshold_cfg *thres; // Thresholds configuration for
                                         // DYNAMIC_THRESHOLD policy
    unsigned thres_check_cnt;            // Counter for doing thresholds check
    unsigned thres_init_check_cnt;       // Initial value of check_cnt
    float thres_trigger;                 // Difference between ratios to update
                                         // threshold
    float thres_degree; // % of threshold change in case of update
    int hot_tier_id;                     // ID of "hot" tier
    int cold_tier_id;                     // ID of "cold" tier

    // memtier_memory operations
    memkind_t (*get_kind)(struct memtier_memory *memory, size_t size, uint64_t *data);
    void (*post_alloc)(uint64_t data, void *addr, size_t size);
    void (*update_cfg)(struct memtier_memory *memory);
};
// clang-format on

#define THREAD_BUCKETS  (256U)
#define FLUSH_THRESHOLD (51200)

static MEMKIND_ATOMIC long long t_alloc_size[MEMKIND_MAX_KIND][THREAD_BUCKETS];
static MEMKIND_ATOMIC size_t g_alloc_size[MEMKIND_MAX_KIND];

/* Declare weak symbols for allocator decorators */
extern void memtier_kind_malloc_post(struct memkind *, size_t, void **)
    __attribute__((weak));
extern void memtier_kind_calloc_post(struct memkind *, size_t, size_t, void **)
    __attribute__((weak));
extern void memtier_kind_posix_memalign_post(struct memkind *, void **, size_t,
                                             size_t, int *)
    __attribute__((weak));
extern void memtier_kind_realloc_post(struct memkind *, void *, size_t, void **)
    __attribute__((weak));
extern void memtier_kind_free_pre(void **) __attribute__((weak));
extern void memtier_kind_usable_size_post(void **, size_t)
    __attribute__((weak));

void memtier_reset_size(unsigned kind_id)
{
    unsigned bucket_id;
    for (bucket_id = 0; bucket_id < THREAD_BUCKETS; ++bucket_id) {
        memkind_atomic_set(t_alloc_size[kind_id][bucket_id], 0);
    }
    memkind_atomic_set(g_alloc_size[kind_id], 0);
}

// SplitMix64 hash
static inline unsigned t_hash_64(void)
{
    uint64_t x = (uint64_t)pthread_self();
    x += 0x9e3779b97f4a7c15;
    x = (x ^ (x >> 30)) * 0xbf58476d1ce4e5b9;
    x = (x ^ (x >> 27)) * 0x94d049bb133111eb;
    return (x ^ (x >> 31)) & (THREAD_BUCKETS - 1);
}

static inline void increment_alloc_size(unsigned kind_id, size_t size)
{
    unsigned bucket_id = t_hash_64();
    if ((memkind_atomic_increment(t_alloc_size[kind_id][bucket_id], size) +
         size) > FLUSH_THRESHOLD) {
        size_t size_f =
            memkind_atomic_get_and_zeroing(t_alloc_size[kind_id][bucket_id]);
        memkind_atomic_increment(g_alloc_size[kind_id], size_f);
    }
}

static inline void decrement_alloc_size(unsigned kind_id, size_t size)
{
    unsigned bucket_id = t_hash_64();
    if ((memkind_atomic_decrement(t_alloc_size[kind_id][bucket_id], size) -
         size) < -FLUSH_THRESHOLD) {
        long long size_f =
            memkind_atomic_get_and_zeroing(t_alloc_size[kind_id][bucket_id]);
        memkind_atomic_increment(g_alloc_size[kind_id], size_f);
    }
}

static memkind_t memtier_single_get_kind(struct memtier_memory *memory,
                                         size_t size, uint64_t *data)
{
    return memory->cfg[0].kind;
}

static memkind_t
memtier_policy_static_ratio_get_kind(struct memtier_memory *memory,
                                     size_t size, uint64_t *data)
{
    struct memtier_tier_cfg *cfg = memory->cfg;

    size_t size_tier, size_0;
    int i;
    int dest_tier = 0;
    memkind_atomic_get(g_alloc_size[cfg[0].kind->partition], size_0);
    for (i = 1; i < memory->cfg_size; ++i) {
        memkind_atomic_get(g_alloc_size[cfg[i].kind->partition], size_tier);
        if ((size_tier * cfg[i].kind_ratio) < size_0) {
            dest_tier = i;
        }
    }
    return cfg[dest_tier].kind;
}

static memkind_t
memtier_policy_dynamic_threshold_get_kind(struct memtier_memory *memory,
                                          size_t size, uint64_t* data)
{
    struct memtier_threshold_cfg *thres = memory->thres;
    int i;

    for (i = 0; i < THRESHOLD_NUM(memory); ++i) {
        if (size < thres[i].val) {
            break;
        }
    }
    return memory->cfg[i].kind;
}

/// @p size for debugging purposes
static Hotness_e memtier_policy_data_hotness_calculate_hotness_type(uint64_t hash, size_t size)
{
    // TODO this requires more data
    // Currently, "ranking" and "tachanka" are de-facto singletons
    // can we deal with it?
    Hotness_e hotness = tachanka_get_hotness_type_hash(hash);

    // DEBUG
#if PRINT_POLICY_LOG_STATISTICS_INFO
    static atomic_uint_fast16_t counter=0;
    static atomic_uint_fast64_t hotness_counter[3]= { 0 };
    static atomic_uint_fast64_t hotness_alloc_counter[3]= { 0 };
    const uint64_t interval=1000;
    if (++counter > interval) {
        struct timespec t;
        int ret = clock_gettime(CLOCK_MONOTONIC, &t);
        if (ret != 0) {
            log_fatal("critnib: ASSERT COUNTER FAILURE!\n");
            exit(-1);
        }

        double hotness_thresh = tachanka_get_hot_thresh();
        log_info("critnib: hotness thresh: %.16f, counters [hot, cold, unknown]: %lu %lu %lu, "
            "allocated [dram, pmem, unknown]: %lu %lu %lu\n"
            "[seconds, nanoseconds]: [%ld, %ld]\nsuccess/fail: %lu, %lu",
            hotness_thresh, hotness_counter[0], hotness_counter[1], hotness_counter[2],
            hotness_alloc_counter[0], hotness_alloc_counter[1], hotness_alloc_counter[2],
            t.tv_sec, t.tv_nsec, g_successful_adds, g_failed_adds);

        log_info("critnib: success/fail: malloc [%lu/%lu], realloc0 [%lu/%lu], "
            "realloc1 [%lu/%lu], free [%lu/%lu]",
            g_successful_adds_malloc, g_failed_adds_malloc,
            g_successful_adds_realloc0, g_failed_adds_realloc0,
            g_successful_adds_realloc1, g_failed_adds_realloc1,
            g_successful_adds_free, g_failed_adds_free);
        counter=0u;

#if PRINT_POLICY_BACKTRACE_INFO
        static thread_local bool in_progress=false;
        if (!in_progress) {
            in_progress = true;
            // backtrace
            const size_t BUFF_SIZE=30;
            void *buff[BUFF_SIZE];
            ret = backtrace(buff, BUFF_SIZE);
            char **strings = backtrace_symbols(buff, ret);
            for (int i=0; i<ret; ++i) {
                log_info("backtrace: %s", strings[i]);
            }
            free(strings);
            in_progress = false;
        }
#endif //PRINT_POLICY_BACKTRACE_INFO
    }

    ++hotness_counter[hotness];
    hotness_alloc_counter[hotness] += size;
#endif // PRINT_POLICY_LOG_STATISTICS_INFO

    return hotness;
}

static thread_local void *stack_bottom=NULL;
static thread_local bool stack_bottom_initialized=false;

// TODO check if calling pthread functions from the context of pthread_once is ok...
void initialize_stack_bottom(void) {
    size_t stack_size = 0; // value irrelevant
    pthread_attr_t attr;

    if (!stack_bottom_initialized) {
        stack_bottom_initialized = true;

        int ret = pthread_getattr_np(pthread_self(), &attr);
        if (ret) {
            log_fatal("pthread get stack failed!");
            exit(-1);
        }

        pthread_attr_getstack(&attr, &stack_bottom, &stack_size);
        pthread_attr_destroy(&attr);
    }
}

static memkind_t
memtier_policy_data_hotness_get_kind(struct memtier_memory *memory, size_t size,
                                     uint64_t *data)
{
    // -- recursion prevention
    void *foo=NULL; // value is irrelevant
    // corner case, which is not handled: actual stack is different from the one returned by pthread
    void *stack_top= &foo;
    int dest_tier;
    initialize_stack_bottom();
//     int ret = pthread_once(&stack_bottom_init, initialize_stack_bottom);
//     assert(ret == 0);
    bthash_set_stack_range(stack_top, stack_bottom);
    *data = bthash(size);
    // TODO support for multiple tiers could be added
    // instead of bool (,mis hot), an index of memory tier could be returned
//     int dest_tier = memtier_policy_data_hotness_is_hot(*data) ?
//         memory->hot_tier_id : 1 - memory->hot_tier_id;
// memtier_policy_static_ratio_get_kind();
    Hotness_e hotness = memtier_policy_data_hotness_calculate_hotness_type(*data, size);
    //char buf[128];
    //if (write(1, buf, sprintf(buf, "hash %016zx size %zd is %s\n", *data, size,
    //               memtier_policy_data_hotness_is_hot(*data) ? "♨": "❄")));

    switch (hotness) {
        case HOTNESS_COLD:
            dest_tier = memory->cold_tier_id;
            break;
        case HOTNESS_NOT_FOUND:
            // type not registered yet, fallback to static ratio
            // TODO add static ratio handling in other places !!!
//             return memtier_policy_static_ratio_get_kind(memory, size, NULL);
            dest_tier = memory->hot_tier_id;
            break; // unreachable
        case HOTNESS_HOT:
            dest_tier = memory->hot_tier_id;
            break;
        default:
            log_fatal("critnib: invalid hotness enum val");
            exit(-1);
    }

    return memory->cfg[dest_tier].kind;
}

static void
memtier_policy_data_hotness_post_alloc(uint64_t hash, void *addr, size_t size)
{
//     static atomic_uint_fast16_t counter=0;
//     const uint64_t interval=1000;
//     if (++counter > interval) {
//         struct timespec t;
//         int ret = clock_gettime(CLOCK_MONOTONIC, &t);
//         if (ret != 0) {
//             printf("ASSERT TOUCH COUNTER FAILURE!\n");
//         }
//         assert(ret == 0);
//         printf("touch counter %lu hit, [seconds, nanoseconds]: [%ld, %ld]\n",
//             interval, t.tv_sec, t.tv_nsec);
//         counter=0u;
//     }
    // TODO: there are 2 lookups in hash_to_block - one from "get_kind" and
    // second here - this could be easily optimized
//     register_block(hash, addr, size);
//     touch(addr, 0, 1 /*called from malloc*/);

    EventEntry_t entry = {
        .type = EVENT_CREATE_ADD,
        .data.createAddData = {
            .hash = hash,
            .address = addr,
            .size = size,
        },
    };

    // copy is performed, passing pointer to stack is ok
    bool success = tachanka_ranking_event_push(&entry);

#if PRINT_POLICY_LOG_STATISTICS_INFO
    if (success) {
        g_successful_adds++;
        g_successful_adds_malloc++;
    } else {
        g_failed_adds++;
        g_failed_adds_malloc++;
    }
#else
    (void)success;
#endif
    // TODO assure that failure can be ignored/handle failure!
}

static void print_memtier_memory(struct memtier_memory *memory)
{
    int i;
    if (!memory) {
        log_info("Empty memtier memory");
        return;
    }
    log_info("Number of memory tiers %u", memory->cfg_size);
    for (i = 0; i < memory->cfg_size; ++i) {
        log_info("Tier %d - memory kind %s", i, memory->cfg[i].kind->name);
        log_info("Tier normalized ratio %f", memory->cfg[i].kind_ratio);
        log_info("Tier allocated size %zu",
                 memtier_kind_allocated_size(memory->cfg[i].kind));
    }
    if (memory->thres) {
        for (i = 0; i < THRESHOLD_NUM(memory); ++i) {
            log_info("Threshold %d - minimum %zu", i, memory->thres[i].min);
            log_info("Threshold %d - current value %zu", i,
                     memory->thres[i].val);
            log_info("Threshold %d - maximum %zu", i, memory->thres[i].max);
        }
    } else {
        log_info("No thresholds configuration found");
    }
    log_info("Threshold trigger value %f", memory->thres_trigger);
    log_info("Threshold degree value %f", memory->thres_degree);
    log_info("Threshold counter setting value %u",
             memory->thres_init_check_cnt);
    log_info("Threshold counter current value %u", memory->thres_check_cnt);
    log_info("Hot tier ID %d", memory->hot_tier_id);
    log_info("Cold tier ID %d", memory->cold_tier_id);
}

static void print_builder(struct memtier_builder *builder)
{
    int i;
    if (!builder) {
        log_info("Empty builder");
        return;
    }
    log_info("Number of memory tiers %u", builder->cfg_size);
    for (i = 0; i < builder->cfg_size; ++i) {
        log_info("Tier %d - memory kind %s", i, builder->cfg[i].kind->name);
        log_info("Tier normalized ratio %f", builder->cfg[i].kind_ratio);
    }
    if (builder->thres) {
        for (i = 0; i < THRESHOLD_NUM(builder); ++i) {
            log_info("Threshold %d - minimum %zu", i, builder->thres[i].min);
            log_info("Threshold %d - current value %zu", i,
                     builder->thres[i].val);
            log_info("Threshold %d - maximum %zu", i, builder->thres[i].max);
        }
    } else {
        log_info("No thresholds configuration found");
    }
    log_info("Threshold trigger value %f", builder->trigger);
    log_info("Threshold degree value %f", builder->degree);
    log_info("Threshold counter setting value %u", builder->check_cnt);
}

static void
memtier_policy_static_ratio_update_config(struct memtier_memory *memory)
{}

static void
memtier_policy_data_hotness_update_config(struct memtier_memory *memory)
{}

static void
memtier_empty_post_alloc(uint64_t data, void *addr, size_t size)
{}

static void
memtier_policy_dynamic_threshold_update_config(struct memtier_memory *memory)
{
    struct memtier_tier_cfg *cfg = memory->cfg;
    struct memtier_threshold_cfg *thres = memory->thres;
    int i;
    size_t prev_alloc_size, next_alloc_size;

    // do the ratio checks only every each thres_check_cnt
    if (--memory->thres_check_cnt > 0) {
        return;
    }

    // for every pair of adjacent tiers, check if distance between actual vs
    // desired ratio between them is above TRIGGER level and if so, change
    // threshold by CHANGE val
    // TODO optimize the loop to avoid redundant atomic_get in 3 or more tier
    // scenario
    for (i = 0; i < THRESHOLD_NUM(memory); ++i) {
        memkind_atomic_get(g_alloc_size[cfg[i].kind->partition],
                           prev_alloc_size);
        memkind_atomic_get(g_alloc_size[cfg[i + 1].kind->partition],
                           next_alloc_size);

        float current_ratio = -1;
        if (prev_alloc_size > 0) {
            current_ratio = (float)next_alloc_size / prev_alloc_size;
            float prev_ratio_diff = thres[i].current_ratio_diff;
            thres[i].current_ratio_diff =
                fabs(current_ratio - thres[i].exp_norm_ratio);
            if ((thres[i].current_ratio_diff < memory->thres_trigger) ||
                (thres[i].current_ratio_diff < prev_ratio_diff)) {
                // threshold needn't to be changed
                continue;
            }
        }

        // increase/decrease threshold value by thres_degree and clamp it to
        // (min, max) range
        size_t threshold = (size_t)ceilf(thres[i].val * memory->thres_degree);
        if ((prev_alloc_size == 0) ||
            (current_ratio > thres[i].exp_norm_ratio)) {
            size_t higher_threshold = thres[i].val + threshold;
            if (higher_threshold <= thres[i].max) {
                thres[i].val = higher_threshold;
            }
        } else {
            size_t lower_threshold = thres[i].val - threshold;
            if (lower_threshold >= thres[i].min) {
                thres[i].val = lower_threshold;
            }
        }
    }

    // reset threshold check counter
    memory->thres_check_cnt = memory->thres_init_check_cnt;
}

static inline struct memtier_memory *
memtier_memory_init(size_t tier_size, bool is_dynamic_threshold,
                    bool is_data_hotness)
{
    if (tier_size == 0) {
        log_err("No tier in builder.");
        return NULL;
    }

    struct memtier_memory *memory = jemk_malloc(sizeof(struct memtier_memory));
    if (!memory) {
        log_err("malloc() failed.");
        return NULL;
    }

    memory->cfg = jemk_calloc(tier_size, sizeof(struct memtier_tier_cfg));
    if (!memory->cfg) {
        log_err("calloc() failed.");
        jemk_free(memory);
        return NULL;
    }
    if (is_dynamic_threshold) {
        memory->get_kind = memtier_policy_dynamic_threshold_get_kind;
        memory->post_alloc = memtier_empty_post_alloc;
        memory->update_cfg = memtier_policy_dynamic_threshold_update_config;
        memory->thres_check_cnt = THRESHOLD_CHECK_CNT;
    } else if (is_data_hotness) {
        memory->get_kind = memtier_policy_data_hotness_get_kind;
        memory->post_alloc = memtier_policy_data_hotness_post_alloc;
        memory->update_cfg = memtier_policy_data_hotness_update_config;
    } else {
        if (tier_size == 1)
            memory->get_kind = memtier_single_get_kind;
        else {
            memory->get_kind = memtier_policy_static_ratio_get_kind;
        }
        memory->post_alloc = memtier_empty_post_alloc;
        memory->update_cfg = memtier_policy_static_ratio_update_config;
    }
    memory->thres = NULL;
    memory->cfg_size = tier_size;

    return memory;
}

static struct memtier_memory *
builder_static_create_memory(struct memtier_builder *builder)
{
    int i;
    struct memtier_memory *memory =
        memtier_memory_init(builder->cfg_size, false, false);

    if (!memory) {
        log_err("memtier_memory_init failed.");
        return NULL;
    }

    for (i = 1; i < memory->cfg_size; ++i) {
        memory->cfg[i].kind = builder->cfg[i].kind;
        memory->cfg[i].kind_ratio =
            builder->cfg[0].kind_ratio / builder->cfg[i].kind_ratio;
    }
    memory->cfg[0].kind = builder->cfg[0].kind;
    memory->cfg[0].kind_ratio = 1.0;

    return memory;
}

static int builder_static_ctl_set(struct memtier_builder *builder,
                                  const char *name, const void *val)
{
    log_err("Invalid name: %s", name);
    return -1;
}

static int builder_hot_ctl_set(struct memtier_builder *builder,
                               const char *name, const void *val)
{
    log_err("Invalid name: %s", name);
    return -1;
}

static int builder_dynamic_ctl_set(struct memtier_builder *builder,
                                   const char *name, const void *val)
{
    const char *query = name;
    char name_substr[256] = {0};
    int chr_read = 0;

    sscanf(query, "policy.dynamic_threshold.%n", &chr_read);
    if (chr_read == sizeof("policy.dynamic_threshold.") - 1) {
        query += chr_read;

        int ret = sscanf(query, "%[^\[]%n", name_substr, &chr_read);
        if (ret && strcmp(name_substr, "thresholds") == 0) {
            query += chr_read;

            int th_indx = -1;
            ret = sscanf(query, "[%d]%n", &th_indx, &chr_read);
            if (th_indx >= 0) {
                if (th_indx + 1 >= builder->cfg_size) {
                    log_err("Too small tiers defined %d, for tier index %d",
                            builder->cfg_size, th_indx);
                    return -1;
                }
                query += chr_read;
                struct memtier_threshold_cfg *thres = &builder->thres[th_indx];

                ret = sscanf(query, ".%s", name_substr);
                if (ret && strcmp(name_substr, "val") == 0) {
                    thres->val = *(size_t *)val;
                    return 0;
                } else if (ret && strcmp(name_substr, "min") == 0) {
                    thres->min = *(size_t *)val;
                    return 0;
                } else if (ret && strcmp(name_substr, "max") == 0) {
                    thres->max = *(size_t *)val;
                    return 0;
                }
            }
        } else if (ret && strcmp(name_substr, "check_cnt") == 0) {
            builder->check_cnt = *(unsigned *)val;
            return 0;
        } else if (ret && strcmp(name_substr, "trigger") == 0) {
            builder->trigger = *(float *)val;
            return 0;
        } else if (ret && strcmp(name_substr, "degree") == 0) {
            builder->degree = *(float *)val;
            return 0;
        }
    }

    log_err("Invalid name: %s", query);
    return -1;
}

static struct memtier_memory *
builder_dynamic_create_memory(struct memtier_builder *builder)
{
    int i;
    struct memtier_memory *memory;
    struct memtier_threshold_cfg *thres;

    if (builder->cfg_size < 2) {
        log_err("There should be at least 2 tiers added to builder "
                "to use POLICY_DYNAMIC_THRESHOLD");
        return NULL;
    }
    thres = jemk_calloc(THRESHOLD_NUM(builder),
                        sizeof(struct memtier_threshold_cfg));
    if (!thres) {
        log_err("calloc() failed.");
        return NULL;
    }

    memory = memtier_memory_init(builder->cfg_size, true, false);
    if (!memory) {
        jemk_free(thres);
        log_err("memtier_memory_init failed.");
        return NULL;
    }

    memory->thres_init_check_cnt = builder->check_cnt;
    memory->thres_check_cnt = builder->check_cnt;
    memory->thres_trigger = builder->trigger;
    memory->thres_degree = builder->degree;

    memory->thres = thres;
    for (i = 0; i < THRESHOLD_NUM(builder); ++i) {
        memory->thres[i].val = builder->thres[i].val;
        memory->thres[i].min = builder->thres[i].min;
        memory->thres[i].max = builder->thres[i].max;
        memory->thres[i].exp_norm_ratio =
            builder->cfg[i + 1].kind_ratio / builder->cfg[i].kind_ratio;
    }

    // Validate threshold configuration:
    // * check if values of thresholds are in ascending order - each Nth
    //   threshold value has to be lower than (N+1)th value
    // * each threshold value has to be greater than min and lower than max
    //   value defined for this thresholds
    // * min/max ranges of adjacent threshold should not overlap - max
    //   value of Nth threshold has to be lower than min value of (N+1)th
    //   threshold
    // * threshold trigger and change values has to be positive values
    for (i = 0; i < THRESHOLD_NUM(builder); ++i) {
        if (memory->thres[i].min > memory->thres[i].val) {
            log_err("Minimum value of threshold %d "
                    "is too high (min = %zu, val = %zu)",
                    i, memory->thres[i].min, memory->thres[i].val);
            goto failure;
        } else if (memory->thres[i].val > memory->thres[i].max) {
            log_err("Maximum value of threshold %d "
                    "is too low (val = %zu, max = %zu)",
                    i, memory->thres[i].val, memory->thres[i].max);
            goto failure;
        }

        if ((i > 0) && (memory->thres[i - 1].max > memory->thres[i].min)) {
            log_err("Maximum value of threshold %d "
                    "should be less than minimum value of threshold %d",
                    i - 1, i);
            goto failure;
        }
    }

    if (memory->thres_degree < 0) {
        log_err("Threshold change value has to be >= 0");
        goto failure;
    }

    if (memory->thres_trigger < 0) {
        log_err("Threshold trigger value has to be >= 0");
        goto failure;
    }

    for (i = 1; i < memory->cfg_size; ++i) {
        memory->cfg[i].kind = builder->cfg[i].kind;
        memory->cfg[i].kind_ratio =
            builder->cfg[0].kind_ratio / builder->cfg[i].kind_ratio;
    }
    memory->cfg[0].kind = builder->cfg[0].kind;
    memory->cfg[0].kind_ratio = 1.0;

    return memory;

failure:
    jemk_free(memory->thres);
    jemk_free(memory->cfg);
    jemk_free(memory);
    return NULL;
}

extern pthread_t pebs_thread;

static struct memtier_memory *
builder_hot_create_memory(struct memtier_builder *builder)
{
    int i;
    // TODO use some properties? hotness weight should be configurable
    tachanka_init(OLD_TIME_WINDOW_HOTNESS_WEIGHT, RANKING_BUFFER_SIZE_ELEMENTS);
    pebs_init(getpid());

    struct memtier_memory *memory =
        memtier_memory_init(builder->cfg_size, false, true);
    memory->hot_tier_id = -1;

    if (memory->cfg_size != 2) {
        log_fatal("Incorrect number of tiers for data hotness policy");
        exit(-1);
    }

    double ratio_sum = builder->cfg[0].kind_ratio + builder->cfg[1].kind_ratio;

    // TODO requires cleanup
    for (i = 0; i < memory->cfg_size; ++i) {
        memory->cfg[i].kind = builder->cfg[i].kind;
        memory->cfg[i].kind_ratio =
            builder->cfg[i].kind_ratio / ratio_sum;
        if (memory->cfg[i].kind == MEMKIND_DEFAULT) {
            memory->hot_tier_id = i; // the usage of this variable might cause some confusion...
            memory->cold_tier_id = 1-i;
        }
    }

    if (memory->hot_tier_id == -1) {
        log_fatal("No tier suitable for HOT memory defined.");
        exit(-1);
    }
    double dram_total_ratio=memory->cfg[memory->hot_tier_id].kind_ratio;

#if PRINT_POLICY_CREATE_MEMORY_INFO
    struct timespec t;
    int ret = clock_gettime(CLOCK_MONOTONIC, &t);
    if (ret != 0) {
        log_fatal("Create Memory: ASSERT CREATE FAILURE!\n");
    }

    log_info("creates memory [ratio %f], timespec [seconds, nanoseconds]: [%ld, %ld]",
        dram_total_ratio, t.tv_sec, t.tv_nsec);
#endif

    tachanka_set_dram_total_ratio(dram_total_ratio);
    return memory;
}

static int builder_dynamic_update(struct memtier_builder *builder)
{
    if (builder->cfg_size < 1)
        return 0;

    struct memtier_threshold_cfg *thres =
        jemk_realloc(builder->thres, sizeof(*thres) * (builder->cfg_size + 1));
    if (!thres) {
        log_err("realloc() failed.");
        return -1;
    }
    builder->thres = thres;
    int th_indx = builder->cfg_size - 1;
    builder->thres[th_indx].min = THRESHOLD_STEP * (0.5 + th_indx);
    builder->thres[th_indx].val = THRESHOLD_STEP * builder->cfg_size;
    builder->thres[th_indx].max = THRESHOLD_STEP * (1.5 + th_indx) - 1;

    return 0;
}

static memtier_policy_t pol = 0; // FIXME: not a global

MEMKIND_EXPORT struct memtier_builder *
memtier_builder_new(memtier_policy_t policy)
{
    struct memtier_builder *b = jemk_calloc(1, sizeof(struct memtier_builder));
    if (b) {
        pol = policy;
        //printf("policy %d\n", pol);
        switch (policy) {
            case MEMTIER_POLICY_STATIC_RATIO:
                b->create_mem = builder_static_create_memory;
                b->update_builder = NULL;
                b->ctl_set = builder_static_ctl_set;
                b->cfg = NULL;
                b->thres = NULL;
                return b;
            case MEMTIER_POLICY_DYNAMIC_THRESHOLD:
                b->create_mem = builder_dynamic_create_memory;
                b->update_builder = builder_dynamic_update;
                b->ctl_set = builder_dynamic_ctl_set;
                b->cfg = NULL;
                b->thres = NULL;
                b->check_cnt = THRESHOLD_CHECK_CNT;
                b->trigger = THRESHOLD_TRIGGER;
                b->degree = THRESHOLD_DEGREE;
                return b;
            case MEMTIER_POLICY_DATA_HOTNESS:
                b->create_mem = builder_hot_create_memory;
                b->update_builder = NULL;
                b->ctl_set = builder_hot_ctl_set;
                b->cfg = NULL;
                b->thres = NULL;
                return b;
            default:
                log_err("Unrecognized memory policy %u", policy);
                jemk_free(b);
        }
    }
    return NULL;
}

MEMKIND_EXPORT void memtier_builder_delete(struct memtier_builder *builder)
{
    print_builder(builder);
    jemk_free(builder->thres);
    jemk_free(builder->cfg);
    jemk_free(builder);
}

MEMKIND_EXPORT int memtier_builder_add_tier(struct memtier_builder *builder,
                                            memkind_t kind, unsigned kind_ratio)
{
    int i;

    if (!kind) {
        log_err("Kind is empty.");
        return -1;
    }

    for (i = 0; i < builder->cfg_size; ++i) {
        if (kind == builder->cfg[i].kind) {
            log_err("Kind is already in builder.");
            return -1;
        }
    }

    if (builder->update_builder) {
        if (builder->update_builder(builder)) {
            log_err("Update builder operation failed");
            return -1;
        }
    }

    struct memtier_tier_cfg *cfg =
        jemk_realloc(builder->cfg, sizeof(*cfg) * (builder->cfg_size + 1));

    if (!cfg) {
        log_err("realloc() failed.");
        return -1;
    }

    builder->cfg = cfg;
    builder->cfg[builder->cfg_size].kind = kind;
    builder->cfg[builder->cfg_size].kind_ratio = kind_ratio;
    builder->cfg_size += 1;
    return 0;
}

MEMKIND_EXPORT struct memtier_memory *
memtier_builder_construct_memtier_memory(struct memtier_builder *builder)
{
#if PRINT_POLICY_CONSTRUCT_MEMORY_INFO
    struct timespec t;
    int ret = clock_gettime(CLOCK_MONOTONIC, &t);
    if (ret != 0) {
        log_fatal("ASSERT CONSTRUCT FAILURE!");
        exit(-1);
    }

    log_info("constructs memory, timespec [seconds, nanoseconds]: [%ld, %ld]",
        t.tv_sec, t.tv_nsec);
#endif

    return builder->create_mem(builder);
}

MEMKIND_EXPORT void memtier_delete_memtier_memory(struct memtier_memory *memory)
{
    pebs_fini(); // TODO conditional - only if pebs started

#if PRINT_POLICY_DELETE_MEMORY_INFO
    struct timespec t;
    int ret = clock_gettime(CLOCK_MONOTONIC, &t);
        if (ret != 0) {
        log_fatal("Delete Memory: ASSERT DELETE FAILURE!");
        exit(-1);
    }

    log_info("delete memory, timespec [seconds, nanoseconds]: [%ld, %ld]",
        t.tv_sec, t.tv_nsec);
#endif

    print_memtier_memory(memory);
    jemk_free(memory->thres);
    jemk_free(memory->cfg);
    jemk_free(memory);
}

// TODO - create "get" version for builder
// TODO - create "get" version for memtier_memory obj (this will be read-only)
// TODO - how to validate val type? e.g. provide function with explicit size_t
//        type of val for thresholds[ID].val/min/max
MEMKIND_EXPORT int memtier_ctl_set(struct memtier_builder *builder,
                                   const char *name, const void *val)
{
    return builder->ctl_set(builder, name, val);
}

MEMKIND_EXPORT void *memtier_malloc(struct memtier_memory *memory, size_t size)
{
    void *ptr;
    uint64_t data;

    ptr = memtier_kind_malloc(memory->get_kind(memory, size, &data), size);
    memory->post_alloc(data, ptr, size);
    memory->update_cfg(memory);

    return ptr;
}

MEMKIND_EXPORT void *memtier_kind_malloc(memkind_t kind, size_t size)
{
//     static atomic_uint_fast16_t counter=0;
//     const uint64_t interval=1000;
//     if (++counter > interval) {
//         struct timespec t;
//         int ret = clock_gettime(CLOCK_MONOTONIC, &t);
//         if (ret != 0) {
//             printf("ASSERT MEMTIER MALLOC COUNTER FAILURE!\n");
//         }
//         assert(ret == 0);
//         printf("malloc counter %lu hit, [seconds, nanoseconds]: [%ld, %ld]\n",
//             interval, t.tv_sec, t.tv_nsec);
//         counter=0u;
//     }

    void *ptr = memkind_malloc(kind, size);
    increment_alloc_size(kind->partition, jemk_malloc_usable_size(ptr));
#ifdef MEMKIND_DECORATION_ENABLED
    if (memtier_kind_malloc_post)
        memtier_kind_malloc_post(kind, size, &ptr);
#endif
    return ptr;
}

MEMKIND_EXPORT void *memtier_calloc(struct memtier_memory *memory, size_t num,
                                    size_t size)
{
//     static atomic_uint_fast16_t counter=0;
//     const uint64_t interval=100;
//     if (++counter > interval) {
//         struct timespec t;
//         int ret = clock_gettime(CLOCK_MONOTONIC, &t);
//         if (ret != 0) {
//             printf("ASSERT MEMTIER CALLOC COUNTER FAILURE!\n");
//         }
//         assert(ret == 0);
//         printf("calloc counter %lu hit, [seconds, nanoseconds]: [%ld, %ld]\n",
//             interval, t.tv_sec, t.tv_nsec);
//         counter=0u;
//     }
    void *ptr;
    uint64_t data;

    ptr = memtier_kind_calloc(memory->get_kind(memory, size, &data), num, size);
    memory->post_alloc(data, ptr, size);
    memory->update_cfg(memory);

    return ptr;
}

MEMKIND_EXPORT void *memtier_kind_calloc(memkind_t kind, size_t num,
                                         size_t size)
{
    void *ptr = memkind_calloc(kind, num, size);
    increment_alloc_size(kind->partition, jemk_malloc_usable_size(ptr));

#ifdef MEMKIND_DECORATION_ENABLED
    if (memtier_kind_calloc_post)
        memtier_kind_calloc_post(kind, num, size, &ptr);
#endif
    return ptr;
}

MEMKIND_EXPORT void *memtier_realloc(struct memtier_memory *memory, void *ptr,
                                     size_t size)
{
    // reallocate inside same kind
    if (ptr) {
        struct memkind *kind = memkind_detect_kind(ptr);
        ptr = memtier_kind_realloc(kind, ptr, size);
        memory->update_cfg(memory);

        return ptr;
    }

    return memtier_malloc(memory, size);
}

MEMKIND_EXPORT void *memtier_kind_realloc(memkind_t kind, void *ptr,
                                          size_t size)
{
    size_t old_size = 0u;
    if (size == 0 && ptr != NULL) {
        old_size = jemk_malloc_usable_size(ptr);
#ifdef MEMKIND_DECORATION_ENABLED
        if (memtier_kind_free_pre)
            memtier_kind_free_pre(&ptr);
#endif

        if (pol == MEMTIER_POLICY_DATA_HOTNESS) {
//             unregister_block(ptr);
            EventEntry_t entry = {
                .type = EVENT_DESTROY_REMOVE,
                .data.destroyRemoveData = {
                .address = ptr,
                .size = old_size,
                }
            };

            bool success = tachanka_ranking_event_push(&entry);
#if PRINT_POLICY_LOG_STATISTICS_INFO
            if (success) {
                g_successful_adds++;
                g_successful_adds_realloc0++;
            } else {
                g_failed_adds++;
                g_failed_adds_realloc0++;
            }
#else
            (void)success;
#endif
        }
        decrement_alloc_size(kind->partition, old_size);
        memkind_free(kind, ptr);
        return NULL;
    } else if (ptr == NULL) {
            EventEntry_t entry = {
                .type = EVENT_CREATE_ADD,
                .data.createAddData = {
                    .address = ptr,
                    .size = size,
                }
            };

            bool success = tachanka_ranking_event_push(&entry);
#if PRINT_POLICY_LOG_STATISTICS_INFO
            if (success) {
                g_successful_adds++;
                g_successful_adds_realloc2++;
            } else {
                g_failed_adds++;
                g_failed_adds_realloc2++;
            }
#else
        (void)success;
#endif
        return memtier_kind_malloc(kind, size);
    }
    decrement_alloc_size(kind->partition, old_size);

    void *n_ptr = memkind_realloc(kind, ptr, size);
    if (pol == MEMTIER_POLICY_DATA_HOTNESS) {
        // TODO this case is incorrect - we should have a different type and a new hash...
//         size_t old_size = jemk_malloc_usable_size(ptr);
        EventEntry_t entry = {
            .type = EVENT_REALLOC,
            .data.reallocData = {
                .addressOld = ptr,
                .addressNew = n_ptr,
//                 .sizeOld = old_size,
                .sizeNew = size,
            }
        };
        bool success = tachanka_ranking_event_push(&entry);
#if PRINT_POLICY_LOG_STATISTICS_INFO
        if (success) {
            g_successful_adds++;
            g_successful_adds_realloc1++;
        } else {
            g_failed_adds++;
            g_failed_adds_realloc1++;
        }
#else
        (void)success;
#endif
//         realloc_block(ptr, n_ptr, size);
    }
    increment_alloc_size(kind->partition, jemk_malloc_usable_size(n_ptr));
#ifdef MEMKIND_DECORATION_ENABLED
    if (memtier_kind_realloc_post)
        memtier_kind_realloc_post(kind, ptr, size, &n_ptr);
#endif
    return n_ptr;
}

MEMKIND_EXPORT int memtier_posix_memalign(struct memtier_memory *memory,
                                          void **memptr, size_t alignment,
                                          size_t size)
{
    uint64_t data = 0;
    int ret = memtier_kind_posix_memalign(memory->get_kind(memory, size, &data),
                                          memptr, alignment, size);
    memory->post_alloc(data, *memptr, size);
    memory->update_cfg(memory);

    return ret;
}

MEMKIND_EXPORT int memtier_kind_posix_memalign(memkind_t kind, void **memptr,
                                               size_t alignment, size_t size)
{
    // TODO: hotness
    int res = memkind_posix_memalign(kind, memptr, alignment, size);
    increment_alloc_size(kind->partition, jemk_malloc_usable_size(*memptr));
#ifdef MEMKIND_DECORATION_ENABLED
    if (memtier_kind_posix_memalign_post)
        memtier_kind_posix_memalign_post(kind, memptr, alignment, size, &res);
#endif
    return res;
}

MEMKIND_EXPORT size_t memtier_usable_size(void *ptr)
{
    size_t size = jemk_malloc_usable_size(ptr);
#ifdef MEMKIND_DECORATION_ENABLED
    if (memtier_kind_usable_size_post)
        memtier_kind_usable_size_post(&ptr, size);
#endif
    return size;
}

MEMKIND_EXPORT void memtier_kind_free(memkind_t kind, void *ptr)
{
#ifdef MEMKIND_DECORATION_ENABLED
    if (memtier_kind_free_pre)
        memtier_kind_free_pre(&ptr);
#endif
    if (!kind) {
        kind = memkind_detect_kind(ptr);
        if (!kind)
            return;
    }

    g_memtier_free_called++;
    if (pol == MEMTIER_POLICY_DATA_HOTNESS) {
        // TODO offload to PEBS (ranking_queue) !!! Currently contains race conditions
//         unregister_block(ptr);

        EventEntry_t entry = {
            .type = EVENT_DESTROY_REMOVE,
            .data.destroyRemoveData = {
                .address = ptr,
            }
        };
        bool success = tachanka_ranking_event_push(&entry);
#if PRINT_POLICY_LOG_STATISTICS_INFO
        g_memtier_hotness_free_called++;
        if (success) {
            g_successful_adds++;
            g_successful_adds_free++;
        } else {
            g_failed_adds++;
            g_failed_adds_free++;
        }
#else
        (void)success;
#endif
    }
    decrement_alloc_size(kind->partition, jemk_malloc_usable_size(ptr));
    memkind_free(kind, ptr);
}

MEMKIND_EXPORT size_t memtier_kind_allocated_size(memkind_t kind)
{
    size_t size_ret;
    long long size_all = 0;
    long long size;
    unsigned bucket_id;

    for (bucket_id = 0; bucket_id < THREAD_BUCKETS; ++bucket_id) {
        size = memkind_atomic_get_and_zeroing(
            t_alloc_size[kind->partition][bucket_id]);
        size_all += size;
    }
    size_ret =
        memkind_atomic_increment(g_alloc_size[kind->partition], size_all);
    return (size_ret + size_all);
}<|MERGE_RESOLUTION|>--- conflicted
+++ resolved
@@ -26,14 +26,10 @@
 #endif
 
 #if PRINT_POLICY_LOG_STATISTICS_INFO
-<<<<<<< HEAD
-#include <stdatomic.h>
-=======
 #include "stdatomic.h" // TODO use built-in mechanism
     static atomic_size_t g_memtier_free_called=0;
     static atomic_size_t g_memtier_hotness_free_called=0;
 
->>>>>>> 1c3e18be
     static atomic_size_t g_successful_adds=0;
     static atomic_size_t g_failed_adds=0;
     static atomic_size_t g_successful_adds_malloc=0;
